--- conflicted
+++ resolved
@@ -61,7 +61,10 @@
 
 impl Default for ReadParams {
     fn default() -> Self {
-        ReadParams { mode: BlockMode::Nonblocking, slab_size: DEFAULT_SLAB_SIZE }
+        ReadParams {
+            mode: BlockMode::Nonblocking,
+            slab_size: DEFAULT_SLAB_SIZE,
+        }
     }
 }
 
@@ -76,7 +79,11 @@
     pub fn nonblocking() -> Self {
         let write = WriteParams::default();
         let read = ReadParams::default();
-        ConnectionParams { is_nonblocking: true, write, read }
+        ConnectionParams {
+            is_nonblocking: true,
+            write,
+            read,
+        }
     }
 
     pub fn blocking() -> Self {
@@ -84,7 +91,11 @@
         write.mode = BlockMode::Blocking(None);
         let mut read = ReadParams::default();
         read.mode = BlockMode::Blocking(None);
-        ConnectionParams { is_nonblocking: false, write, read }
+        ConnectionParams {
+            is_nonblocking: false,
+            write,
+            read,
+        }
     }
 
     pub fn set_read_timeout(&mut self, timeout: Duration) {
@@ -152,22 +163,9 @@
     port: u16,
 }
 
-<<<<<<< HEAD
-impl ServerConfig {
-    pub fn set_ip(&mut self, ip: String) {
-        self.ip = ip
-    }
-
-    pub fn set_port(&mut self, port: u16) {
-        self.port = port
-=======
 impl ServerAddr {
     pub fn new(ip: String, port: u16) -> Self {
-        ServerAddr {
-            ip,
-            port
-        }
->>>>>>> bbd4d19e
+        ServerAddr { ip, port }
     }
 
     pub fn get_ip(&self) -> &str {
@@ -194,7 +192,12 @@
             servers[server_id as usize] = Some(addr);
             Some(servers)
         } else {
-            assert!((server_id as usize) < servers_size, "index out of bound, server_id({}) can't larger than server_size({})", server_id, servers_size);
+            assert!(
+                (server_id as usize) < servers_size,
+                "index out of bound, server_id({}) can't larger than server_size({})",
+                server_id,
+                servers_size
+            );
             None
         };
         NetworkConfig {
@@ -207,11 +210,11 @@
             no_delay: None,
             send_buffer: None,
             heartbeat_sec: None,
-            servers
-        }
-    }
-
-    pub fn with(server_id: u64,  addrs: Vec<ServerAddr>) -> Self {
+            servers,
+        }
+    }
+
+    pub fn with(server_id: u64, addrs: Vec<ServerAddr>) -> Self {
         let servers_size = addrs.len();
         let servers = if servers_size > 0 {
             let mut servers = Vec::with_capacity(servers_size);
@@ -220,7 +223,12 @@
             }
             Some(servers)
         } else {
-            assert!((server_id as usize) < servers_size, "index out of bound, server_id({}) can't larger than server_size({})", server_id, servers_size);
+            assert!(
+                (server_id as usize) < servers_size,
+                "index out of bound, server_id({}) can't larger than server_size({})",
+                server_id,
+                servers_size
+            );
             None
         };
         NetworkConfig {
@@ -233,7 +241,7 @@
             no_delay: None,
             send_buffer: None,
             heartbeat_sec: None,
-            servers
+            servers,
         }
     }
 
@@ -246,7 +254,7 @@
             Some(true) => {
                 self.set_nonblocking();
             }
-            _ => ()
+            _ => (),
         }
         self
     }
@@ -291,14 +299,13 @@
         self.send_buffer = Some(slab_size);
         self
     }
-
 
     pub fn no_delay(&mut self, v: Option<bool>) -> &mut Self {
         match v {
             Some(true) => {
                 self.set_no_delay();
-            },
-            _ => ()
+            }
+            _ => (),
         }
         self
     }
@@ -332,12 +339,19 @@
         self
     }
 
-    pub fn set_server_addr(&mut self, server_id: u64, addr: ServerAddr) -> Result<&mut Self, NetError> {
+    pub fn set_server_addr(
+        &mut self,
+        server_id: u64,
+        addr: ServerAddr,
+    ) -> Result<&mut Self, NetError> {
         if server_id as usize >= self.servers_size {
-            Err(NetError::InvalidConfig(Some(format!("invalid server_id({}) larger than server size {}", server_id, self.servers_size))))
+            Err(NetError::InvalidConfig(Some(format!(
+                "invalid server_id({}) larger than server size {}",
+                server_id, self.servers_size
+            ))))
         } else {
             if let Some(ref mut servers) = self.servers {
-               servers[server_id as usize] = Some(addr);
+                servers[server_id as usize] = Some(addr);
             } else {
                 unreachable!("servers is none while server size = {}", self.servers_size);
             }
@@ -352,10 +366,14 @@
             if let Some(ref addr) = servers[index] {
                 Ok(SocketAddr::new(addr.ip.parse()?, addr.port))
             } else {
-                Err(NetError::InvalidConfig(Some("local server address not found".to_owned())))
-            }
-        } else {
-            Err(NetError::InvalidConfig(Some("local server address not found".to_owned())))
+                Err(NetError::InvalidConfig(Some(
+                    "local server address not found".to_owned(),
+                )))
+            }
+        } else {
+            Err(NetError::InvalidConfig(Some(
+                "local server address not found".to_owned(),
+            )))
         }
     }
 
@@ -407,10 +425,16 @@
                 if let Some(peer) = p {
                     let ip = peer.ip.parse()?;
                     let addr = SocketAddr::new(ip, peer.port);
-                    let server = Server { id: id as u64, addr };
+                    let server = Server {
+                        id: id as u64,
+                        addr,
+                    };
                     servers.push(server);
                 } else {
-                    return Err(NetError::InvalidConfig(Some(format!("addredd of server {} not found", id))));
+                    return Err(NetError::InvalidConfig(Some(format!(
+                        "addredd of server {} not found",
+                        id
+                    ))));
                 }
             }
             Ok(Some(servers))
