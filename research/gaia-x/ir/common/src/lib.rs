//
//! Copyright 2020 Alibaba Group Holding Limited.
//!
//! Licensed under the Apache License, Version 2.0 (the "License");
//! you may not use this file except in compliance with the License.
//! You may obtain a copy of the License at
//!
//! http://www.apache.org/licenses/LICENSE-2.0
//!
//! Unless required by applicable law or agreed to in writing, software
//! distributed under the License is distributed on an "AS IS" BASIS,
//! WITHOUT WARRANTIES OR CONDITIONS OF ANY KIND, either express or implied.
//! See the License for the specific language governing permissions and
//! limitations under the License.

use crate::error::{ParsePbError, ParsePbResult};
use crate::generated::algebra as pb;
use crate::generated::common as common_pb;
use crate::generated::result as result_pb;
use dyn_type::{BorrowObject, Object};
use pegasus_common::codec::{Decode, Encode, ReadExt, WriteExt};
use prost::Message;
use std::convert::TryFrom;
use std::io;

pub mod error;

#[cfg(feature = "proto_inplace")]
pub mod generated {
    #[path = "algebra.rs"]
    pub mod algebra;
    #[path = "common.rs"]
    pub mod common;
    #[path = "result.rs"]
    pub mod result;
}

#[cfg(not(feature = "proto_inplace"))]
mod generated {
    pub mod common {
        tonic::include_proto!("common");
    }
    pub mod algebra {
        tonic::include_proto!("algebra");
    }
    pub mod result {
        tonic::include_proto!("result");
    }
}

pub type KeyId = i32;
pub const SPLITTER: &'static str = ".";
pub const VAR_PREFIX: &'static str = "@";

/// Refer to a key of a relation or a graph element, by either a string-type name or an identifier
#[derive(Debug, PartialEq, Eq, Hash, Clone)]
pub enum NameOrId {
    Str(String),
    Id(KeyId),
}

impl NameOrId {
    pub fn as_object(&self) -> Object {
        match self {
            NameOrId::Str(s) => s.to_string().into(),
            NameOrId::Id(id) => (*id as i32).into(),
        }
    }

    pub fn as_borrow_object(&self) -> BorrowObject {
        match self {
            NameOrId::Str(s) => BorrowObject::String(s.as_str()),
            NameOrId::Id(id) => (*id as i32).into(),
        }
    }
}

impl From<KeyId> for NameOrId {
    fn from(id: KeyId) -> Self {
        Self::Id(id)
    }
}

impl From<String> for NameOrId {
    fn from(str: String) -> Self {
        Self::Str(str)
    }
}

impl Encode for NameOrId {
    fn write_to<W: WriteExt>(&self, writer: &mut W) -> io::Result<()> {
        match self {
            NameOrId::Id(id) => {
                writer.write_u8(0)?;
                writer.write_i32(*id)?;
            }
            NameOrId::Str(str) => {
                writer.write_u8(1)?;
                str.write_to(writer)?;
            }
        }
        Ok(())
    }
}

impl Decode for NameOrId {
    fn read_from<R: ReadExt>(reader: &mut R) -> io::Result<Self> {
        let e = reader.read_u8()?;
        match e {
            0 => {
                let id = reader.read_i32()?;
                Ok(NameOrId::Id(id))
            }
            1 => {
                let str = <String>::read_from(reader)?;
                Ok(NameOrId::Str(str))
            }
            _ => Err(io::Error::new(io::ErrorKind::Other, "unreachable")),
        }
    }
}

impl TryFrom<common_pb::NameOrId> for NameOrId {
    type Error = ParsePbError;

    fn try_from(t: common_pb::NameOrId) -> ParsePbResult<Self>
    where
        Self: Sized,
    {
        use common_pb::name_or_id::Item;

        if let Some(item) = t.item {
            match item {
                Item::Name(name) => Ok(NameOrId::Str(name)),
                Item::Id(id) => {
                    if id < 0 {
                        Err(ParsePbError::from("key id must be positive number"))
                    } else {
                        Ok(NameOrId::Id(id as KeyId))
                    }
                }
            }
        } else {
            Err(ParsePbError::from("empty content provided"))
        }
    }
}

impl From<NameOrId> for common_pb::NameOrId {
    fn from(tag: NameOrId) -> Self {
        let name_or_id = match tag {
            NameOrId::Str(name) => common_pb::name_or_id::Item::Name(name),
            NameOrId::Id(id) => common_pb::name_or_id::Item::Id(id),
        };
        common_pb::NameOrId {
            item: Some(name_or_id),
        }
    }
}

impl From<common_pb::Arithmetic> for common_pb::ExprOpr {
    fn from(arith: common_pb::Arithmetic) -> Self {
        common_pb::ExprOpr {
            item: Some(common_pb::expr_opr::Item::Arith(unsafe {
                std::mem::transmute::<common_pb::Arithmetic, i32>(arith)
            })),
        }
    }
}

impl From<common_pb::Logical> for common_pb::ExprOpr {
    fn from(logical: common_pb::Logical) -> Self {
        common_pb::ExprOpr {
            item: Some(common_pb::expr_opr::Item::Logical(unsafe {
                std::mem::transmute::<common_pb::Logical, i32>(logical)
            })),
        }
    }
}

impl From<common_pb::Const> for common_pb::ExprOpr {
    fn from(const_val: common_pb::Const) -> Self {
        common_pb::ExprOpr {
            item: Some(common_pb::expr_opr::Item::Const(const_val)),
        }
    }
}

impl From<common_pb::Variable> for common_pb::ExprOpr {
    fn from(var: common_pb::Variable) -> Self {
        common_pb::ExprOpr {
            item: Some(common_pb::expr_opr::Item::Var(var)),
        }
    }
}

impl From<bool> for common_pb::Value {
    fn from(b: bool) -> Self {
        common_pb::Value {
            item: Some(common_pb::value::Item::Boolean(b)),
        }
    }
}

impl From<f64> for common_pb::Value {
    fn from(f: f64) -> Self {
        common_pb::Value {
            item: Some(common_pb::value::Item::F64(f)),
        }
    }
}

impl From<i32> for common_pb::Value {
    fn from(i: i32) -> Self {
        common_pb::Value {
            item: Some(common_pb::value::Item::I32(i)),
        }
    }
}

impl From<i64> for common_pb::Value {
    fn from(i: i64) -> Self {
        common_pb::Value {
            item: Some(common_pb::value::Item::I64(i)),
        }
    }
}

impl From<String> for common_pb::Value {
    fn from(s: String) -> Self {
        common_pb::Value {
            item: Some(common_pb::value::Item::Str(s)),
        }
    }
}

impl From<i32> for common_pb::NameOrId {
    fn from(i: i32) -> Self {
        common_pb::NameOrId {
            item: Some(common_pb::name_or_id::Item::Id(i)),
        }
    }
}

impl From<String> for common_pb::NameOrId {
    fn from(str: String) -> Self {
        common_pb::NameOrId {
            item: Some(common_pb::name_or_id::Item::Name(str)),
        }
    }
}

const ID_KEY: &'static str = "ID";
const LABEL_KEY: &'static str = "LABEL";

impl From<String> for common_pb::Property {
    fn from(str: String) -> Self {
        if str == ID_KEY {
            common_pb::Property {
                item: Some(common_pb::property::Item::Id(common_pb::IdKey {})),
            }
        } else if str == LABEL_KEY {
            common_pb::Property {
                item: Some(common_pb::property::Item::Label(common_pb::LabelKey {})),
            }
        } else {
            common_pb::Property {
                item: Some(common_pb::property::Item::Key(str.into())),
            }
        }
    }
}

fn str_as_tag(str: String) -> Option<common_pb::NameOrId> {
    if !str.is_empty() {
        Some(if let Ok(str_int) = str.parse::<i32>() {
            str_int.into()
        } else {
            str.into()
        })
    } else {
        None
    }
}

impl From<String> for common_pb::Variable {
    fn from(str: String) -> Self {
        assert!(str.starts_with(VAR_PREFIX));
        // skip the var variable
        let str: String = str.chars().skip(1).collect();
        if !str.contains(SPLITTER) {
            common_pb::Variable {
                // If the tag is represented as an integer
                tag: str_as_tag(str),
                property: None,
            }
        } else {
            let mut splitter = str.split(SPLITTER);
            let tag: Option<common_pb::NameOrId> = if let Some(first) = splitter.next() {
                str_as_tag(first.to_string())
            } else {
                None
            };
            let property: Option<common_pb::Property> = if let Some(second) = splitter.next() {
                Some(second.to_string().into())
            } else {
                None
            };
            common_pb::Variable { tag, property }
        }
    }
}

impl common_pb::Const {
    #[allow(dead_code)]
    pub fn into_object(self) -> ParsePbResult<Option<Object>> {
        use common_pb::value::Item::*;
        if let Some(val) = &self.value {
            if let Some(item) = val.item.as_ref() {
                return match item {
                    Boolean(b) => Ok(Some((*b).into())),
                    I32(i) => Ok(Some((*i).into())),
                    I64(i) => Ok(Some((*i).into())),
                    F64(f) => Ok(Some((*f).into())),
                    Str(s) => Ok(Some(s.clone().into())),
                    Blob(blob) => Ok(Some(blob.clone().into())),
                    None(_) => Ok(Option::None),
                    I32Array(_) | I64Array(_) | F64Array(_) | StrArray(_) => {
                        Err(ParsePbError::from("the const values of `I32Array`, `I64Array`, `F64Array`, `StrArray` are unsupported"))
                    }
                };
            }
        }

        Err(ParsePbError::from("empty value provided"))
    }
}

impl From<pb::Project> for pb::logical_plan::Operator {
    fn from(opr: pb::Project) -> Self {
        pb::logical_plan::Operator {
            opr: Some(pb::logical_plan::operator::Opr::Project(opr)),
        }
    }
}

impl From<pb::Select> for pb::logical_plan::Operator {
    fn from(opr: pb::Select) -> Self {
        pb::logical_plan::Operator {
            opr: Some(pb::logical_plan::operator::Opr::Select(opr)),
        }
    }
}

impl From<pb::Join> for pb::logical_plan::Operator {
    fn from(opr: pb::Join) -> Self {
        pb::logical_plan::Operator {
            opr: Some(pb::logical_plan::operator::Opr::Join(opr)),
        }
    }
}

impl From<pb::Union> for pb::logical_plan::Operator {
    fn from(opr: pb::Union) -> Self {
        pb::logical_plan::Operator {
            opr: Some(pb::logical_plan::operator::Opr::Union(opr)),
        }
    }
}

impl From<pb::GroupBy> for pb::logical_plan::Operator {
    fn from(opr: pb::GroupBy) -> Self {
        pb::logical_plan::Operator {
            opr: Some(pb::logical_plan::operator::Opr::GroupBy(opr)),
        }
    }
}

impl From<pb::OrderBy> for pb::logical_plan::Operator {
    fn from(opr: pb::OrderBy) -> Self {
        pb::logical_plan::Operator {
            opr: Some(pb::logical_plan::operator::Opr::OrderBy(opr)),
        }
    }
}

impl From<pb::Dedup> for pb::logical_plan::Operator {
    fn from(opr: pb::Dedup) -> Self {
        pb::logical_plan::Operator {
            opr: Some(pb::logical_plan::operator::Opr::Dedup(opr)),
        }
    }
}

impl From<pb::Unfold> for pb::logical_plan::Operator {
    fn from(opr: pb::Unfold) -> Self {
        pb::logical_plan::Operator {
            opr: Some(pb::logical_plan::operator::Opr::Unfold(opr)),
        }
    }
}

impl From<pb::Apply> for pb::logical_plan::Operator {
    fn from(opr: pb::Apply) -> Self {
        pb::logical_plan::Operator {
            opr: Some(pb::logical_plan::operator::Opr::Apply(opr)),
        }
    }
}

impl From<pb::SegmentApply> for pb::logical_plan::Operator {
    fn from(opr: pb::SegmentApply) -> Self {
        pb::logical_plan::Operator {
            opr: Some(pb::logical_plan::operator::Opr::SegApply(opr)),
        }
    }
}

impl From<pb::Scan> for pb::logical_plan::Operator {
    fn from(opr: pb::Scan) -> Self {
        pb::logical_plan::Operator {
            opr: Some(pb::logical_plan::operator::Opr::Scan(opr)),
        }
    }
}

impl From<pb::IndexedScan> for pb::logical_plan::Operator {
    fn from(opr: pb::IndexedScan) -> Self {
        pb::logical_plan::Operator {
            opr: Some(pb::logical_plan::operator::Opr::IndexedScan(opr)),
        }
    }
}

impl From<pb::Limit> for pb::logical_plan::Operator {
    fn from(opr: pb::Limit) -> Self {
        pb::logical_plan::Operator {
            opr: Some(pb::logical_plan::operator::Opr::Limit(opr)),
        }
    }
}

impl From<pb::EdgeExpand> for pb::logical_plan::Operator {
    fn from(opr: pb::EdgeExpand) -> Self {
        pb::logical_plan::Operator {
            opr: Some(pb::logical_plan::operator::Opr::Edge(opr)),
        }
    }
}

impl From<pb::PathExpand> for pb::logical_plan::Operator {
    fn from(opr: pb::PathExpand) -> Self {
        pb::logical_plan::Operator {
            opr: Some(pb::logical_plan::operator::Opr::Path(opr)),
        }
    }
}

impl From<pb::ShortestPathExpand> for pb::logical_plan::Operator {
    fn from(opr: pb::ShortestPathExpand) -> Self {
        pb::logical_plan::Operator {
            opr: Some(pb::logical_plan::operator::Opr::ShortestPath(opr)),
        }
    }
}

impl From<pb::GetV> for pb::logical_plan::Operator {
    fn from(opr: pb::GetV) -> Self {
        pb::logical_plan::Operator {
            opr: Some(pb::logical_plan::operator::Opr::Vertex(opr)),
        }
    }
}

<<<<<<< HEAD
impl Encode for result_pb::Result {
    fn write_to<W: WriteExt>(&self, writer: &mut W) -> io::Result<()> {
        let mut bytes = vec![];
        self.encode_raw(&mut bytes);
        writer.write_u32(bytes.len() as u32)?;
        writer.write_all(bytes.as_slice())?;
        Ok(())
    }
}

impl Decode for result_pb::Result {
    fn read_from<R: ReadExt>(reader: &mut R) -> io::Result<Self> {
        let len = reader.read_u32()? as usize;
        let mut buffer = Vec::with_capacity(len);
        reader.read_exact(&mut buffer)?;
        result_pb::Result::decode(buffer.as_slice()).map_err(|_e| {
            std::io::Error::new(std::io::ErrorKind::Other, "decoding result_pb failed!")
        })
=======
#[cfg(test)]
mod test {
    use super::*;

    #[test]
    fn test_str_to_variable() {
        let case1 = "@1";
        assert_eq!(
            common_pb::Variable {
                tag: Some(common_pb::NameOrId::from(1)),
                property: None
            },
            common_pb::Variable::from(case1.to_string())
        );

        let case2 = "@a";
        assert_eq!(
            common_pb::Variable {
                tag: Some(common_pb::NameOrId::from("a".to_string())),
                property: None
            },
            common_pb::Variable::from(case2.to_string())
        );

        let case3 = "@1.ID";
        assert_eq!(
            common_pb::Variable {
                tag: Some(common_pb::NameOrId::from(1)),
                property: Some(common_pb::Property {
                    item: Some(common_pb::property::Item::Id(common_pb::IdKey {}))
                })
            },
            common_pb::Variable::from(case3.to_string())
        );

        let case4 = "@1.LABEL";
        assert_eq!(
            common_pb::Variable {
                tag: Some(common_pb::NameOrId::from(1)),
                property: Some(common_pb::Property {
                    item: Some(common_pb::property::Item::Label(common_pb::LabelKey {}))
                })
            },
            common_pb::Variable::from(case4.to_string())
        );

        let case5 = "@1.name";
        assert_eq!(
            common_pb::Variable {
                tag: Some(common_pb::NameOrId::from(1)),
                property: Some(common_pb::Property {
                    item: Some(common_pb::property::Item::Key("name".to_string().into()))
                })
            },
            common_pb::Variable::from(case5.to_string())
        );

        let case6 = "@.name";
        assert_eq!(
            common_pb::Variable {
                tag: None,
                property: Some(common_pb::Property {
                    item: Some(common_pb::property::Item::Key("name".to_string().into()))
                })
            },
            common_pb::Variable::from(case6.to_string())
        );

        let case7 = "@";
        assert_eq!(
            common_pb::Variable {
                tag: None,
                property: None
            },
            common_pb::Variable::from(case7.to_string())
        );
>>>>>>> 1adce939
    }
}<|MERGE_RESOLUTION|>--- conflicted
+++ resolved
@@ -472,7 +472,85 @@
     }
 }
 
-<<<<<<< HEAD
+#[cfg(test)]
+mod test {
+    use super::*;
+
+    #[test]
+    fn test_str_to_variable() {
+        let case1 = "@1";
+        assert_eq!(
+            common_pb::Variable {
+                tag: Some(common_pb::NameOrId::from(1)),
+                property: None
+            },
+            common_pb::Variable::from(case1.to_string())
+        );
+
+        let case2 = "@a";
+        assert_eq!(
+            common_pb::Variable {
+                tag: Some(common_pb::NameOrId::from("a".to_string())),
+                property: None
+            },
+            common_pb::Variable::from(case2.to_string())
+        );
+
+        let case3 = "@1.ID";
+        assert_eq!(
+            common_pb::Variable {
+                tag: Some(common_pb::NameOrId::from(1)),
+                property: Some(common_pb::Property {
+                    item: Some(common_pb::property::Item::Id(common_pb::IdKey {}))
+                })
+            },
+            common_pb::Variable::from(case3.to_string())
+        );
+
+        let case4 = "@1.LABEL";
+        assert_eq!(
+            common_pb::Variable {
+                tag: Some(common_pb::NameOrId::from(1)),
+                property: Some(common_pb::Property {
+                    item: Some(common_pb::property::Item::Label(common_pb::LabelKey {}))
+                })
+            },
+            common_pb::Variable::from(case4.to_string())
+        );
+
+        let case5 = "@1.name";
+        assert_eq!(
+            common_pb::Variable {
+                tag: Some(common_pb::NameOrId::from(1)),
+                property: Some(common_pb::Property {
+                    item: Some(common_pb::property::Item::Key("name".to_string().into()))
+                })
+            },
+            common_pb::Variable::from(case5.to_string())
+        );
+
+        let case6 = "@.name";
+        assert_eq!(
+            common_pb::Variable {
+                tag: None,
+                property: Some(common_pb::Property {
+                    item: Some(common_pb::property::Item::Key("name".to_string().into()))
+                })
+            },
+            common_pb::Variable::from(case6.to_string())
+        );
+
+        let case7 = "@";
+        assert_eq!(
+            common_pb::Variable {
+                tag: None,
+                property: None
+            },
+            common_pb::Variable::from(case7.to_string())
+        );
+    }
+}
+
 impl Encode for result_pb::Result {
     fn write_to<W: WriteExt>(&self, writer: &mut W) -> io::Result<()> {
         let mut bytes = vec![];
@@ -491,83 +569,5 @@
         result_pb::Result::decode(buffer.as_slice()).map_err(|_e| {
             std::io::Error::new(std::io::ErrorKind::Other, "decoding result_pb failed!")
         })
-=======
-#[cfg(test)]
-mod test {
-    use super::*;
-
-    #[test]
-    fn test_str_to_variable() {
-        let case1 = "@1";
-        assert_eq!(
-            common_pb::Variable {
-                tag: Some(common_pb::NameOrId::from(1)),
-                property: None
-            },
-            common_pb::Variable::from(case1.to_string())
-        );
-
-        let case2 = "@a";
-        assert_eq!(
-            common_pb::Variable {
-                tag: Some(common_pb::NameOrId::from("a".to_string())),
-                property: None
-            },
-            common_pb::Variable::from(case2.to_string())
-        );
-
-        let case3 = "@1.ID";
-        assert_eq!(
-            common_pb::Variable {
-                tag: Some(common_pb::NameOrId::from(1)),
-                property: Some(common_pb::Property {
-                    item: Some(common_pb::property::Item::Id(common_pb::IdKey {}))
-                })
-            },
-            common_pb::Variable::from(case3.to_string())
-        );
-
-        let case4 = "@1.LABEL";
-        assert_eq!(
-            common_pb::Variable {
-                tag: Some(common_pb::NameOrId::from(1)),
-                property: Some(common_pb::Property {
-                    item: Some(common_pb::property::Item::Label(common_pb::LabelKey {}))
-                })
-            },
-            common_pb::Variable::from(case4.to_string())
-        );
-
-        let case5 = "@1.name";
-        assert_eq!(
-            common_pb::Variable {
-                tag: Some(common_pb::NameOrId::from(1)),
-                property: Some(common_pb::Property {
-                    item: Some(common_pb::property::Item::Key("name".to_string().into()))
-                })
-            },
-            common_pb::Variable::from(case5.to_string())
-        );
-
-        let case6 = "@.name";
-        assert_eq!(
-            common_pb::Variable {
-                tag: None,
-                property: Some(common_pb::Property {
-                    item: Some(common_pb::property::Item::Key("name".to_string().into()))
-                })
-            },
-            common_pb::Variable::from(case6.to_string())
-        );
-
-        let case7 = "@";
-        assert_eq!(
-            common_pb::Variable {
-                tag: None,
-                property: None
-            },
-            common_pb::Variable::from(case7.to_string())
-        );
->>>>>>> 1adce939
     }
 }