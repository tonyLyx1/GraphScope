//
//! Copyright 2020 Alibaba Group Holding Limited.
//!
//! Licensed under the Apache License, Version 2.0 (the "License");
//! you may not use this file except in compliance with the License.
//! You may obtain a copy of the License at
//!
//! http://www.apache.org/licenses/LICENSE-2.0
//!
//! Unless required by applicable law or agreed to in writing, software
//! distributed under the License is distributed on an "AS IS" BASIS,
//! WITHOUT WARRANTIES OR CONDITIONS OF ANY KIND, either express or implied.
//! See the License for the specific language governing permissions and
//! limitations under the License.

use pegasus::{BuildJobError, JobConf};
use pegasus_server::pb;
use std::ops::{Deref, DerefMut};

pub struct Plan {
    plan: Vec<pb::OperatorDef>,
}

impl Default for Plan {
    fn default() -> Self {
        Plan { plan: vec![] }
    }
}

impl Deref for Plan {
    type Target = Vec<pb::OperatorDef>;

    fn deref(&self) -> &Self::Target {
        &self.plan
    }
}

impl DerefMut for Plan {
    fn deref_mut(&mut self) -> &mut Self::Target {
        &mut self.plan
    }
}

pub type BinaryResource = Vec<u8>;

impl Plan {
<<<<<<< HEAD
    pub fn extend(&mut self, plan: &Vec<pb::OperatorDef>) -> &mut Self {
        self.plan.extend(plan.iter().map(|opr| opr.clone()));
        self
    }

    pub fn exchange(&mut self, route: BinaryResource) -> &mut Self {
        let exchange = pb::Exchange { resource: route };
        let comm = pb::Communicate {
            ch_kind: Some(pb::communicate::ChKind::ToAnother(exchange)),
        };
        let op = pb::OperatorDef {
            op_kind: Some(pb::operator_def::OpKind::Comm(comm)),
        };
=======
    pub fn repartition(&mut self, route: BinaryResource) -> &mut Self {
        let repartition = pb::Repartition { resource: route };
        let comm = pb::Communicate { ch_kind: Some(pb::communicate::ChKind::ToAnother(repartition)) };
        let op = pb::OperatorDef { op_kind: Some(pb::operator_def::OpKind::Comm(comm)) };
>>>>>>> 59f6e0b1
        self.plan.push(op);
        self
    }

    pub fn broadcast(&mut self) -> &mut Self {
        let broadcast = pb::Broadcast {};
        let comm = pb::Communicate {
            ch_kind: Some(pb::communicate::ChKind::ToOthers(broadcast)),
        };
        let op = pb::OperatorDef {
            op_kind: Some(pb::operator_def::OpKind::Comm(comm)),
        };
        self.plan.push(op);
        self
    }

    pub fn aggregate(&mut self, target: u32) -> &mut Self {
        let aggregate = pb::Aggregate { target };
        let comm = pb::Communicate {
            ch_kind: Some(pb::communicate::ChKind::ToOne(aggregate)),
        };
        let op = pb::OperatorDef {
            op_kind: Some(pb::operator_def::OpKind::Comm(comm)),
        };
        self.plan.push(op);
        self
    }

    pub fn map(&mut self, func: BinaryResource) -> &mut Self {
        let map = pb::Map { resource: func };
        let op = pb::OperatorDef {
            op_kind: Some(pb::operator_def::OpKind::Map(map)),
        };
        self.plan.push(op);
        self
    }

    pub fn flat_map(&mut self, func: BinaryResource) -> &mut Self {
        let flat_map = pb::FlatMap { resource: func };
        let op = pb::OperatorDef {
            op_kind: Some(pb::operator_def::OpKind::FlatMap(flat_map)),
        };
        self.plan.push(op);
        self
    }

    pub fn filter(&mut self, func: BinaryResource) -> &mut Self {
        let filter = pb::Filter { resource: func };
        let op = pb::OperatorDef {
            op_kind: Some(pb::operator_def::OpKind::Filter(filter)),
        };
        self.plan.push(op);
        self
    }

    pub fn limit(&mut self, size: u32) -> &mut Self {
        let limit = pb::Limit { limit: size };
        let op = pb::OperatorDef {
            op_kind: Some(pb::operator_def::OpKind::Limit(limit)),
        };
        self.plan.push(op);
        self
    }

    pub fn count(&mut self) -> &mut Self {
        let fold = pb::Fold {
            accum: pb::AccumKind::Cnt as i32,
            resource: vec![],
        };
        let op = pb::OperatorDef {
            op_kind: Some(pb::operator_def::OpKind::Fold(fold)),
        };
        self.plan.push(op);
        self
    }

    pub fn fold(&mut self, accum_kind: pb::AccumKind) -> &mut Self {
        let fold = pb::Fold {
            accum: accum_kind as i32,
            resource: vec![],
        };
        let op = pb::OperatorDef {
            op_kind: Some(pb::operator_def::OpKind::Fold(fold)),
        };
        self.plan.push(op);
        self
    }

    pub fn fold_custom(&mut self, accum_kind: pb::AccumKind, func: BinaryResource) -> &mut Self {
        let fold = pb::Fold {
            accum: accum_kind as i32,
            resource: func,
        };
        let op = pb::OperatorDef {
            op_kind: Some(pb::operator_def::OpKind::Fold(fold)),
        };
        self.plan.push(op);
        self
    }

<<<<<<< HEAD
    pub fn dedup(&mut self) -> &mut Self {
        let dedup = pb::Dedup {};
        let op = pb::OperatorDef {
            op_kind: Some(pb::operator_def::OpKind::Dedup(dedup)),
        };
=======
    pub fn dedup(&mut self, res: BinaryResource) -> &mut Self {
        let dedup = pb::Dedup { resource: res };
        let op = pb::OperatorDef { op_kind: Some(pb::operator_def::OpKind::Dedup(dedup)) };
>>>>>>> 59f6e0b1
        self.plan.push(op);
        self
    }

    pub fn iterate<F>(&mut self, times: u32, mut func: F) -> &mut Self
    where
        F: FnMut(&mut Plan),
    {
        let mut sub_plan = Plan::default();
        func(&mut sub_plan);
        let iteration = pb::Iteration {
            max_iters: times,
            until: None,
            body: Some(pb::TaskPlan {
                plan: sub_plan.take(),
            }),
        };
        let op = pb::OperatorDef {
            op_kind: Some(pb::operator_def::OpKind::Iterate(iteration)),
        };
        self.plan.push(op);
        self
    }

    pub fn iterate_until<F>(&mut self, times: u32, until: BinaryResource, mut func: F) -> &mut Self
    where
        F: FnMut(&mut Plan),
    {
        let mut sub_plan = Plan::default();
        func(&mut sub_plan);
        let filter = pb::Filter { resource: until };
        let iteration = pb::Iteration {
            max_iters: times,
            until: Some(filter),
            body: Some(pb::TaskPlan {
                plan: sub_plan.take(),
            }),
        };
        let op = pb::OperatorDef {
            op_kind: Some(pb::operator_def::OpKind::Iterate(iteration)),
        };
        self.plan.push(op);
        self
    }

    pub fn apply<F>(&mut self, mut subtask: F) -> &mut Self
    where
        F: FnMut(&mut Plan),
    {
        let mut sub_plan = Plan::default();
        subtask(&mut sub_plan);
        let subtask = pb::Apply {
            join: None,
            task: Some(pb::TaskPlan {
                plan: sub_plan.take(),
            }),
        };
        let op = pb::OperatorDef {
            op_kind: Some(pb::operator_def::OpKind::Apply(subtask)),
        };
        self.plan.push(op);
        self
    }

    pub fn apply_join<F>(&mut self, joiner: BinaryResource, mut subtask: F) -> &mut Self
    where
        F: FnMut(&mut Plan),
    {
        let mut sub_plan = Plan::default();
        subtask(&mut sub_plan);
        let left_join = pb::LeftJoin { resource: joiner };
        let subtask = pb::Apply {
            join: Some(left_join),
            task: Some(pb::TaskPlan {
                plan: sub_plan.take(),
            }),
        };
        let op = pb::OperatorDef {
            op_kind: Some(pb::operator_def::OpKind::Apply(subtask)),
        };
        self.plan.push(op);
        self
    }

    pub fn segment_apply<F>(&mut self, mut subtask: F) -> &mut Self
    where
        F: FnMut(&mut Plan),
    {
        let mut sub_plan = Plan::default();
        subtask(&mut sub_plan);
        let subtask = pb::SegmentApply {
            join: None,
            task: Some(pb::TaskPlan {
                plan: sub_plan.take(),
            }),
        };
        let op = pb::OperatorDef {
            op_kind: Some(pb::operator_def::OpKind::SegApply(subtask)),
        };
        self.plan.push(op);
        self
    }

    pub fn segment_apply_join<F>(&mut self, joiner: BinaryResource, mut subtask: F) -> &mut Self
    where
        F: FnMut(&mut Plan),
    {
        let mut sub_plan = Plan::default();
        subtask(&mut sub_plan);
        let left_join = pb::LeftJoin { resource: joiner };
        let subtask = pb::SegmentApply {
            join: Some(left_join),
            task: Some(pb::TaskPlan {
                plan: sub_plan.take(),
            }),
        };
        let op = pb::OperatorDef {
            op_kind: Some(pb::operator_def::OpKind::SegApply(subtask)),
        };
        self.plan.push(op);
        self
    }

<<<<<<< HEAD
    pub fn merge<FL, FR>(&mut self, mut left_task: FL, mut right_task: FR) -> &mut Self
    where
        FL: FnMut(&mut Plan),
        FR: FnMut(&mut Plan),
    {
        let mut left_plan = Plan::default();
        left_task(&mut left_plan);
        let mut right_plan = Plan::default();
        right_task(&mut right_plan);
        let merge = pb::Merge {
            left_task: Some(pb::TaskPlan {
                plan: left_plan.take(),
            }),
            right_task: Some(pb::TaskPlan {
                plan: right_plan.take(),
            }),
        };
        let op = pb::OperatorDef {
            op_kind: Some(pb::operator_def::OpKind::Merge(merge)),
        };
=======
    pub fn merge(&mut self, mut plans: Vec<Plan>) -> &mut Self {
        let mut tasks = vec![];
        for plan in plans.drain(..) {
            tasks.push(pb::TaskPlan { plan: plan.take() });
        }
        let merge = pb::Merge { tasks };
        let op = pb::OperatorDef { op_kind: Some(pb::operator_def::OpKind::Merge(merge)) };
>>>>>>> 59f6e0b1
        self.plan.push(op);
        self
    }

<<<<<<< HEAD
    pub fn join<FL, FR>(
        &mut self,
        join_kind: pb::join::JoinKind,
        mut left_task: FL,
        mut right_task: FR,
=======
    pub fn join_func<FL, FR>(
        &mut self, join_kind: pb::join::JoinKind, mut left_task: FL, mut right_task: FR,
        res: BinaryResource,
>>>>>>> 59f6e0b1
    ) -> &mut Self
    where
        FL: FnMut(&mut Plan),
        FR: FnMut(&mut Plan),
    {
        let mut left_plan = Plan::default();
        left_task(&mut left_plan);
        let mut right_plan = Plan::default();
        right_task(&mut right_plan);
        let join = pb::Join {
            kind: join_kind as i32,
<<<<<<< HEAD
            left_task: Some(pb::TaskPlan {
                plan: left_plan.take(),
            }),
            right_task: Some(pb::TaskPlan {
                plan: right_plan.take(),
            }),
        };
        let op = pb::OperatorDef {
            op_kind: Some(pb::operator_def::OpKind::Join(join)),
=======
            resource: res,
            left_task: Some(pb::TaskPlan { plan: left_plan.take() }),
            right_task: Some(pb::TaskPlan { plan: right_plan.take() }),
        };
        let op = pb::OperatorDef { op_kind: Some(pb::operator_def::OpKind::Join(join)) };
        self.plan.push(op);
        self
    }

    pub fn join_plan(
        &mut self, join_kind: pb::join::JoinKind, left_plan: Plan, right_plan: Plan, res: BinaryResource,
    ) -> &mut Self {
        let join = pb::Join {
            kind: join_kind as i32,
            resource: res,
            left_task: Some(pb::TaskPlan { plan: left_plan.take() }),
            right_task: Some(pb::TaskPlan { plan: right_plan.take() }),
>>>>>>> 59f6e0b1
        };
        self.plan.push(op);
        self
    }

    pub fn sort_by(&mut self, cmp: BinaryResource) -> &mut Self {
        let sort = pb::SortBy {
            limit: -1,
            compare: cmp,
        };
        let op = pb::OperatorDef {
            op_kind: Some(pb::operator_def::OpKind::Sort(sort)),
        };
        self.plan.push(op);
        self
    }

    pub fn sort_limit_by(&mut self, n: i64, cmp: BinaryResource) -> &mut Self {
        let sort = pb::SortBy {
            limit: n,
            compare: cmp,
        };
        let op = pb::OperatorDef {
            op_kind: Some(pb::operator_def::OpKind::Sort(sort)),
        };
        self.plan.push(op);
        self
    }

    pub fn group_by(
        &mut self,
        accum_kind: pb::AccumKind,
        key_selector: BinaryResource,
    ) -> &mut Self {
        let group = pb::GroupBy {
            accum: accum_kind as i32,
            resource: key_selector,
        };
        let op = pb::OperatorDef {
            op_kind: Some(pb::operator_def::OpKind::Group(group)),
        };
        self.plan.push(op);
        self
    }

    pub fn key_by(&mut self, key_selector: BinaryResource) -> &mut Self {
        let key_by = pb::KeyBy { key_selector };
        let op = pb::OperatorDef {
            op_kind: Some(pb::operator_def::OpKind::KeyBy(key_by)),
        };
        self.plan.push(op);
        self
    }

    pub fn take(self) -> Vec<pb::OperatorDef> {
        self.plan
    }

    pub fn get_plan(&self) -> &Vec<pb::OperatorDef> {
        &self.plan
    }
}

pub struct JobBuilder {
    pub conf: JobConf,
    source: BinaryResource,
    plan: Plan,
    sink: BinaryResource,
}

impl JobBuilder {
    pub fn new(conf: JobConf) -> Self {
        JobBuilder {
            conf,
            source: vec![],
            plan: Default::default(),
            sink: vec![],
        }
    }

    pub fn add_source(&mut self, src: BinaryResource) -> &mut Self {
        self.source = src;
        self
    }

    pub fn repartition(&mut self, route: BinaryResource) -> &mut Self {
        self.plan.repartition(route);
        self
    }

    pub fn broadcast(&mut self) -> &mut Self {
        self.plan.broadcast();
        self
    }

    pub fn aggregate(&mut self, target: u32) -> &mut Self {
        self.plan.aggregate(target);
        self
    }

    pub fn map(&mut self, func: BinaryResource) -> &mut Self {
        self.plan.map(func);
        self
    }

    pub fn flat_map(&mut self, func: BinaryResource) -> &mut Self {
        self.plan.flat_map(func);
        self
    }

    pub fn filter(&mut self, func: BinaryResource) -> &mut Self {
        self.plan.filter(func);
        self
    }

    pub fn limit(&mut self, size: u32) -> &mut Self {
        self.plan.limit(size);
        self
    }

    pub fn dedup(&mut self, res: BinaryResource) -> &mut Self {
        self.plan.dedup(res);
        self
    }

    pub fn iterate<F>(&mut self, times: u32, func: F) -> &mut Self
    where
        F: FnMut(&mut Plan),
    {
        self.plan.iterate(times, func);
        self
    }

    pub fn iterate_until<F>(&mut self, times: u32, until: BinaryResource, func: F) -> &mut Self
    where
        F: FnMut(&mut Plan),
    {
        self.plan.iterate_until(times, until, func);
        self
    }

    pub fn apply<F>(&mut self, subtask: F) -> &mut Self
    where
        F: FnMut(&mut Plan),
    {
        self.plan.apply(subtask);
        self
    }

    pub fn apply_join<F>(&mut self, subtask: F, joiner: BinaryResource) -> &mut Self
    where
        F: FnMut(&mut Plan),
    {
        self.plan.apply_join(joiner, subtask);
        self
    }

    pub fn segment_apply<F>(&mut self, subtask: F) -> &mut Self
    where
        F: FnMut(&mut Plan),
    {
        self.plan.segment_apply(subtask);
        self
    }

    pub fn segment_apply_join<F>(&mut self, subtask: F, joiner: BinaryResource) -> &mut Self
    where
        F: FnMut(&mut Plan),
    {
        self.plan.segment_apply_join(joiner, subtask);
        self
    }

    pub fn merge(&mut self, plans: Vec<Plan>) -> &mut Self {
        self.plan.merge(plans);
        self
    }

<<<<<<< HEAD
    pub fn join<FL, FR>(
        &mut self,
        join_kind: pb::join::JoinKind,
        left_task: FL,
        right_task: FR,
=======
    pub fn join_func<FL, FR>(
        &mut self, join_kind: pb::join::JoinKind, left_task: FL, right_task: FR, res: BinaryResource,
>>>>>>> 59f6e0b1
    ) -> &mut Self
    where
        FL: FnMut(&mut Plan),
        FR: FnMut(&mut Plan),
    {
        self.plan
            .join_func(join_kind, left_task, right_task, res);
        self
    }

    pub fn join_plan(
        &mut self, join_kind: pb::join::JoinKind, left_plan: Plan, right_plan: Plan, res: BinaryResource,
    ) -> &mut Self {
        self.plan
            .join_plan(join_kind, left_plan, right_plan, res);
        self
    }

    pub fn sort_by(&mut self, cmp: BinaryResource) -> &mut Self {
        self.plan.sort_by(cmp);
        self
    }

    pub fn sort_limit_by(&mut self, n: i64, cmp: BinaryResource) -> &mut Self {
        self.plan.sort_limit_by(n, cmp);
        self
    }

    pub fn count(&mut self) -> &mut Self {
        self.plan.count();
        self
    }

    pub fn fold(&mut self, accum_kind: pb::AccumKind) -> &mut Self {
        self.plan.fold(accum_kind);
        self
    }

    pub fn fold_custom(&mut self, accum_kind: pb::AccumKind, func: BinaryResource) -> &mut Self {
        self.plan.fold_custom(accum_kind, func);
        self
    }

    pub fn key_by(&mut self, key_selector: BinaryResource) -> &mut Self {
        self.plan.key_by(key_selector);
        self
    }

    pub fn sink(&mut self, output: BinaryResource) {
        self.sink = output;
    }

    pub fn build(self) -> Result<pb::JobRequest, BuildJobError> {
        let conf = pb::JobConfig {
            job_id: self.conf.job_id,
            job_name: self.conf.job_name.clone(),
            workers: self.conf.workers,
            time_limit: self.conf.time_limit,
            batch_size: self.conf.batch_size,
            output_capacity: self.conf.batch_capacity,
            memory_limit: self.conf.memory_limit,
            plan_print: self.conf.plan_print,
            servers: self.conf.servers().get_servers(),
        };
        let source = pb::Source {
            resource: self.source,
        };
        let plan = pb::TaskPlan {
            plan: self.plan.take(),
        };
        let sink = pb::Sink {
            resource: self.sink,
        };

        Ok(pb::JobRequest {
            conf: Some(conf),
            source: Some(source),
            plan: Some(plan),
            sink: Some(sink),
        })
    }
}

impl Deref for JobBuilder {
    type Target = Plan;

    fn deref(&self) -> &Self::Target {
        &self.plan
    }
}

impl DerefMut for JobBuilder {
    fn deref_mut(&mut self) -> &mut Self::Target {
        &mut self.plan
    }
}

#[cfg(test)]
mod test {
    use super::*;

    #[test]
    fn test_job_build_00() {
        let mut builder = JobBuilder::new(JobConf::new("test_build_00"));
        builder
            .add_source(vec![0u8; 32])
            .map(vec![1u8; 32])
            .repartition(vec![2u8; 32])
            .map(vec![3u8; 32])
            .limit(1)
            .iterate(3, |start| {
                start
                    .repartition(vec![4u8; 32])
                    .map(vec![5u8; 32]);
            })
            .sink(vec![6u8; 32]);
        let job_req = builder.build().unwrap();
        assert_eq!(&job_req.source.unwrap().resource, &vec![0u8; 32]);
        assert_eq!(&job_req.sink.unwrap().resource, &vec![6u8; 32]);
        assert_eq!(&job_req.plan.unwrap().plan.len(), &5);
    }

    #[test]
    fn test_job_build_01() {
        let mut builder = JobBuilder::new(JobConf::new("test_build_01"));
        builder
            .add_source(vec![0u8; 32])
            .join_func(
                pb::join::JoinKind::Inner,
                |src1| {
                    src1.map(vec![]).join_func(
                        pb::join::JoinKind::Inner,
                        |src1_1| {
                            src1_1.map(vec![]);
                        },
                        |src1_2| {
                            src1_2.map(vec![]);
                        },
                        vec![],
                    );
                },
                |src2| {
                    src2.map(vec![]).join_func(
                        pb::join::JoinKind::Inner,
                        |src2_1| {
                            src2_1.map(vec![]);
                        },
                        |src2_2| {
                            src2_2.map(vec![]);
                        },
                        vec![],
                    );
                },
                vec![],
            )
            .sink(vec![6u8; 32]);
        let job_req = builder.build().unwrap();
        assert_eq!(&job_req.source.unwrap().resource, &vec![0u8; 32]);
        assert_eq!(&job_req.sink.unwrap().resource, &vec![6u8; 32]);
        assert_eq!(&job_req.plan.unwrap().plan.len(), &1);
    }
}<|MERGE_RESOLUTION|>--- conflicted
+++ resolved
@@ -44,137 +44,82 @@
 pub type BinaryResource = Vec<u8>;
 
 impl Plan {
-<<<<<<< HEAD
-    pub fn extend(&mut self, plan: &Vec<pb::OperatorDef>) -> &mut Self {
-        self.plan.extend(plan.iter().map(|opr| opr.clone()));
-        self
-    }
-
-    pub fn exchange(&mut self, route: BinaryResource) -> &mut Self {
-        let exchange = pb::Exchange { resource: route };
-        let comm = pb::Communicate {
-            ch_kind: Some(pb::communicate::ChKind::ToAnother(exchange)),
-        };
-        let op = pb::OperatorDef {
-            op_kind: Some(pb::operator_def::OpKind::Comm(comm)),
-        };
-=======
     pub fn repartition(&mut self, route: BinaryResource) -> &mut Self {
         let repartition = pb::Repartition { resource: route };
         let comm = pb::Communicate { ch_kind: Some(pb::communicate::ChKind::ToAnother(repartition)) };
         let op = pb::OperatorDef { op_kind: Some(pb::operator_def::OpKind::Comm(comm)) };
->>>>>>> 59f6e0b1
         self.plan.push(op);
         self
     }
 
     pub fn broadcast(&mut self) -> &mut Self {
         let broadcast = pb::Broadcast {};
-        let comm = pb::Communicate {
-            ch_kind: Some(pb::communicate::ChKind::ToOthers(broadcast)),
-        };
-        let op = pb::OperatorDef {
-            op_kind: Some(pb::operator_def::OpKind::Comm(comm)),
-        };
+        let comm = pb::Communicate { ch_kind: Some(pb::communicate::ChKind::ToOthers(broadcast)) };
+        let op = pb::OperatorDef { op_kind: Some(pb::operator_def::OpKind::Comm(comm)) };
         self.plan.push(op);
         self
     }
 
     pub fn aggregate(&mut self, target: u32) -> &mut Self {
         let aggregate = pb::Aggregate { target };
-        let comm = pb::Communicate {
-            ch_kind: Some(pb::communicate::ChKind::ToOne(aggregate)),
-        };
-        let op = pb::OperatorDef {
-            op_kind: Some(pb::operator_def::OpKind::Comm(comm)),
-        };
+        let comm = pb::Communicate { ch_kind: Some(pb::communicate::ChKind::ToOne(aggregate)) };
+        let op = pb::OperatorDef { op_kind: Some(pb::operator_def::OpKind::Comm(comm)) };
         self.plan.push(op);
         self
     }
 
     pub fn map(&mut self, func: BinaryResource) -> &mut Self {
         let map = pb::Map { resource: func };
-        let op = pb::OperatorDef {
-            op_kind: Some(pb::operator_def::OpKind::Map(map)),
-        };
+        let op = pb::OperatorDef { op_kind: Some(pb::operator_def::OpKind::Map(map)) };
         self.plan.push(op);
         self
     }
 
     pub fn flat_map(&mut self, func: BinaryResource) -> &mut Self {
         let flat_map = pb::FlatMap { resource: func };
-        let op = pb::OperatorDef {
-            op_kind: Some(pb::operator_def::OpKind::FlatMap(flat_map)),
-        };
+        let op = pb::OperatorDef { op_kind: Some(pb::operator_def::OpKind::FlatMap(flat_map)) };
         self.plan.push(op);
         self
     }
 
     pub fn filter(&mut self, func: BinaryResource) -> &mut Self {
         let filter = pb::Filter { resource: func };
-        let op = pb::OperatorDef {
-            op_kind: Some(pb::operator_def::OpKind::Filter(filter)),
-        };
+        let op = pb::OperatorDef { op_kind: Some(pb::operator_def::OpKind::Filter(filter)) };
         self.plan.push(op);
         self
     }
 
     pub fn limit(&mut self, size: u32) -> &mut Self {
         let limit = pb::Limit { limit: size };
-        let op = pb::OperatorDef {
-            op_kind: Some(pb::operator_def::OpKind::Limit(limit)),
-        };
+        let op = pb::OperatorDef { op_kind: Some(pb::operator_def::OpKind::Limit(limit)) };
         self.plan.push(op);
         self
     }
 
     pub fn count(&mut self) -> &mut Self {
-        let fold = pb::Fold {
-            accum: pb::AccumKind::Cnt as i32,
-            resource: vec![],
-        };
-        let op = pb::OperatorDef {
-            op_kind: Some(pb::operator_def::OpKind::Fold(fold)),
-        };
+        let fold = pb::Fold { accum: pb::AccumKind::Cnt as i32, resource: vec![] };
+        let op = pb::OperatorDef { op_kind: Some(pb::operator_def::OpKind::Fold(fold)) };
         self.plan.push(op);
         self
     }
 
     pub fn fold(&mut self, accum_kind: pb::AccumKind) -> &mut Self {
-        let fold = pb::Fold {
-            accum: accum_kind as i32,
-            resource: vec![],
-        };
-        let op = pb::OperatorDef {
-            op_kind: Some(pb::operator_def::OpKind::Fold(fold)),
-        };
+        let fold = pb::Fold { accum: accum_kind as i32, resource: vec![] };
+        let op = pb::OperatorDef { op_kind: Some(pb::operator_def::OpKind::Fold(fold)) };
         self.plan.push(op);
         self
     }
 
     pub fn fold_custom(&mut self, accum_kind: pb::AccumKind, func: BinaryResource) -> &mut Self {
-        let fold = pb::Fold {
-            accum: accum_kind as i32,
-            resource: func,
-        };
-        let op = pb::OperatorDef {
-            op_kind: Some(pb::operator_def::OpKind::Fold(fold)),
-        };
-        self.plan.push(op);
-        self
-    }
-
-<<<<<<< HEAD
-    pub fn dedup(&mut self) -> &mut Self {
-        let dedup = pb::Dedup {};
-        let op = pb::OperatorDef {
-            op_kind: Some(pb::operator_def::OpKind::Dedup(dedup)),
-        };
-=======
+        let fold = pb::Fold { accum: accum_kind as i32, resource: func };
+        let op = pb::OperatorDef { op_kind: Some(pb::operator_def::OpKind::Fold(fold)) };
+        self.plan.push(op);
+        self
+    }
+
     pub fn dedup(&mut self, res: BinaryResource) -> &mut Self {
         let dedup = pb::Dedup { resource: res };
         let op = pb::OperatorDef { op_kind: Some(pb::operator_def::OpKind::Dedup(dedup)) };
->>>>>>> 59f6e0b1
         self.plan.push(op);
         self
     }
@@ -188,13 +133,9 @@
         let iteration = pb::Iteration {
             max_iters: times,
             until: None,
-            body: Some(pb::TaskPlan {
-                plan: sub_plan.take(),
-            }),
+            body: Some(pb::TaskPlan { plan: sub_plan.take() }),
         };
-        let op = pb::OperatorDef {
-            op_kind: Some(pb::operator_def::OpKind::Iterate(iteration)),
-        };
+        let op = pb::OperatorDef { op_kind: Some(pb::operator_def::OpKind::Iterate(iteration)) };
         self.plan.push(op);
         self
     }
@@ -209,13 +150,9 @@
         let iteration = pb::Iteration {
             max_iters: times,
             until: Some(filter),
-            body: Some(pb::TaskPlan {
-                plan: sub_plan.take(),
-            }),
+            body: Some(pb::TaskPlan { plan: sub_plan.take() }),
         };
-        let op = pb::OperatorDef {
-            op_kind: Some(pb::operator_def::OpKind::Iterate(iteration)),
-        };
+        let op = pb::OperatorDef { op_kind: Some(pb::operator_def::OpKind::Iterate(iteration)) };
         self.plan.push(op);
         self
     }
@@ -226,15 +163,8 @@
     {
         let mut sub_plan = Plan::default();
         subtask(&mut sub_plan);
-        let subtask = pb::Apply {
-            join: None,
-            task: Some(pb::TaskPlan {
-                plan: sub_plan.take(),
-            }),
-        };
-        let op = pb::OperatorDef {
-            op_kind: Some(pb::operator_def::OpKind::Apply(subtask)),
-        };
+        let subtask = pb::Apply { join: None, task: Some(pb::TaskPlan { plan: sub_plan.take() }) };
+        let op = pb::OperatorDef { op_kind: Some(pb::operator_def::OpKind::Apply(subtask)) };
         self.plan.push(op);
         self
     }
@@ -246,15 +176,9 @@
         let mut sub_plan = Plan::default();
         subtask(&mut sub_plan);
         let left_join = pb::LeftJoin { resource: joiner };
-        let subtask = pb::Apply {
-            join: Some(left_join),
-            task: Some(pb::TaskPlan {
-                plan: sub_plan.take(),
-            }),
-        };
-        let op = pb::OperatorDef {
-            op_kind: Some(pb::operator_def::OpKind::Apply(subtask)),
-        };
+        let subtask =
+            pb::Apply { join: Some(left_join), task: Some(pb::TaskPlan { plan: sub_plan.take() }) };
+        let op = pb::OperatorDef { op_kind: Some(pb::operator_def::OpKind::Apply(subtask)) };
         self.plan.push(op);
         self
     }
@@ -265,15 +189,8 @@
     {
         let mut sub_plan = Plan::default();
         subtask(&mut sub_plan);
-        let subtask = pb::SegmentApply {
-            join: None,
-            task: Some(pb::TaskPlan {
-                plan: sub_plan.take(),
-            }),
-        };
-        let op = pb::OperatorDef {
-            op_kind: Some(pb::operator_def::OpKind::SegApply(subtask)),
-        };
+        let subtask = pb::SegmentApply { join: None, task: Some(pb::TaskPlan { plan: sub_plan.take() }) };
+        let op = pb::OperatorDef { op_kind: Some(pb::operator_def::OpKind::SegApply(subtask)) };
         self.plan.push(op);
         self
     }
@@ -285,41 +202,13 @@
         let mut sub_plan = Plan::default();
         subtask(&mut sub_plan);
         let left_join = pb::LeftJoin { resource: joiner };
-        let subtask = pb::SegmentApply {
-            join: Some(left_join),
-            task: Some(pb::TaskPlan {
-                plan: sub_plan.take(),
-            }),
-        };
-        let op = pb::OperatorDef {
-            op_kind: Some(pb::operator_def::OpKind::SegApply(subtask)),
-        };
-        self.plan.push(op);
-        self
-    }
-
-<<<<<<< HEAD
-    pub fn merge<FL, FR>(&mut self, mut left_task: FL, mut right_task: FR) -> &mut Self
-    where
-        FL: FnMut(&mut Plan),
-        FR: FnMut(&mut Plan),
-    {
-        let mut left_plan = Plan::default();
-        left_task(&mut left_plan);
-        let mut right_plan = Plan::default();
-        right_task(&mut right_plan);
-        let merge = pb::Merge {
-            left_task: Some(pb::TaskPlan {
-                plan: left_plan.take(),
-            }),
-            right_task: Some(pb::TaskPlan {
-                plan: right_plan.take(),
-            }),
-        };
-        let op = pb::OperatorDef {
-            op_kind: Some(pb::operator_def::OpKind::Merge(merge)),
-        };
-=======
+        let subtask =
+            pb::SegmentApply { join: Some(left_join), task: Some(pb::TaskPlan { plan: sub_plan.take() }) };
+        let op = pb::OperatorDef { op_kind: Some(pb::operator_def::OpKind::SegApply(subtask)) };
+        self.plan.push(op);
+        self
+    }
+
     pub fn merge(&mut self, mut plans: Vec<Plan>) -> &mut Self {
         let mut tasks = vec![];
         for plan in plans.drain(..) {
@@ -327,22 +216,13 @@
         }
         let merge = pb::Merge { tasks };
         let op = pb::OperatorDef { op_kind: Some(pb::operator_def::OpKind::Merge(merge)) };
->>>>>>> 59f6e0b1
-        self.plan.push(op);
-        self
-    }
-
-<<<<<<< HEAD
-    pub fn join<FL, FR>(
-        &mut self,
-        join_kind: pb::join::JoinKind,
-        mut left_task: FL,
-        mut right_task: FR,
-=======
+        self.plan.push(op);
+        self
+    }
+
     pub fn join_func<FL, FR>(
         &mut self, join_kind: pb::join::JoinKind, mut left_task: FL, mut right_task: FR,
         res: BinaryResource,
->>>>>>> 59f6e0b1
     ) -> &mut Self
     where
         FL: FnMut(&mut Plan),
@@ -354,17 +234,6 @@
         right_task(&mut right_plan);
         let join = pb::Join {
             kind: join_kind as i32,
-<<<<<<< HEAD
-            left_task: Some(pb::TaskPlan {
-                plan: left_plan.take(),
-            }),
-            right_task: Some(pb::TaskPlan {
-                plan: right_plan.take(),
-            }),
-        };
-        let op = pb::OperatorDef {
-            op_kind: Some(pb::operator_def::OpKind::Join(join)),
-=======
             resource: res,
             left_task: Some(pb::TaskPlan { plan: left_plan.take() }),
             right_task: Some(pb::TaskPlan { plan: right_plan.take() }),
@@ -382,67 +251,42 @@
             resource: res,
             left_task: Some(pb::TaskPlan { plan: left_plan.take() }),
             right_task: Some(pb::TaskPlan { plan: right_plan.take() }),
->>>>>>> 59f6e0b1
         };
+        let op = pb::OperatorDef { op_kind: Some(pb::operator_def::OpKind::Join(join)) };
         self.plan.push(op);
         self
     }
 
     pub fn sort_by(&mut self, cmp: BinaryResource) -> &mut Self {
-        let sort = pb::SortBy {
-            limit: -1,
-            compare: cmp,
-        };
-        let op = pb::OperatorDef {
-            op_kind: Some(pb::operator_def::OpKind::Sort(sort)),
-        };
+        let sort = pb::SortBy { limit: -1, compare: cmp };
+        let op = pb::OperatorDef { op_kind: Some(pb::operator_def::OpKind::Sort(sort)) };
         self.plan.push(op);
         self
     }
 
     pub fn sort_limit_by(&mut self, n: i64, cmp: BinaryResource) -> &mut Self {
-        let sort = pb::SortBy {
-            limit: n,
-            compare: cmp,
-        };
-        let op = pb::OperatorDef {
-            op_kind: Some(pb::operator_def::OpKind::Sort(sort)),
-        };
-        self.plan.push(op);
-        self
-    }
-
-    pub fn group_by(
-        &mut self,
-        accum_kind: pb::AccumKind,
-        key_selector: BinaryResource,
-    ) -> &mut Self {
-        let group = pb::GroupBy {
-            accum: accum_kind as i32,
-            resource: key_selector,
-        };
-        let op = pb::OperatorDef {
-            op_kind: Some(pb::operator_def::OpKind::Group(group)),
-        };
+        let sort = pb::SortBy { limit: n, compare: cmp };
+        let op = pb::OperatorDef { op_kind: Some(pb::operator_def::OpKind::Sort(sort)) };
+        self.plan.push(op);
+        self
+    }
+
+    pub fn group_by(&mut self, accum_kind: pb::AccumKind, key_selector: BinaryResource) -> &mut Self {
+        let group = pb::GroupBy { accum: accum_kind as i32, resource: key_selector };
+        let op = pb::OperatorDef { op_kind: Some(pb::operator_def::OpKind::Group(group)) };
         self.plan.push(op);
         self
     }
 
     pub fn key_by(&mut self, key_selector: BinaryResource) -> &mut Self {
         let key_by = pb::KeyBy { key_selector };
-        let op = pb::OperatorDef {
-            op_kind: Some(pb::operator_def::OpKind::KeyBy(key_by)),
-        };
+        let op = pb::OperatorDef { op_kind: Some(pb::operator_def::OpKind::KeyBy(key_by)) };
         self.plan.push(op);
         self
     }
 
     pub fn take(self) -> Vec<pb::OperatorDef> {
         self.plan
-    }
-
-    pub fn get_plan(&self) -> &Vec<pb::OperatorDef> {
-        &self.plan
     }
 }
 
@@ -455,12 +299,7 @@
 
 impl JobBuilder {
     pub fn new(conf: JobConf) -> Self {
-        JobBuilder {
-            conf,
-            source: vec![],
-            plan: Default::default(),
-            sink: vec![],
-        }
+        JobBuilder { conf, source: vec![], plan: Default::default(), sink: vec![] }
     }
 
     pub fn add_source(&mut self, src: BinaryResource) -> &mut Self {
@@ -561,16 +400,8 @@
         self
     }
 
-<<<<<<< HEAD
-    pub fn join<FL, FR>(
-        &mut self,
-        join_kind: pb::join::JoinKind,
-        left_task: FL,
-        right_task: FR,
-=======
     pub fn join_func<FL, FR>(
         &mut self, join_kind: pb::join::JoinKind, left_task: FL, right_task: FR, res: BinaryResource,
->>>>>>> 59f6e0b1
     ) -> &mut Self
     where
         FL: FnMut(&mut Plan),
@@ -635,22 +466,11 @@
             plan_print: self.conf.plan_print,
             servers: self.conf.servers().get_servers(),
         };
-        let source = pb::Source {
-            resource: self.source,
-        };
-        let plan = pb::TaskPlan {
-            plan: self.plan.take(),
-        };
-        let sink = pb::Sink {
-            resource: self.sink,
-        };
-
-        Ok(pb::JobRequest {
-            conf: Some(conf),
-            source: Some(source),
-            plan: Some(plan),
-            sink: Some(sink),
-        })
+        let source = pb::Source { resource: self.source };
+        let plan = pb::TaskPlan { plan: self.plan.take() };
+        let sink = pb::Sink { resource: self.sink };
+
+        Ok(pb::JobRequest { conf: Some(conf), source: Some(source), plan: Some(plan), sink: Some(sink) })
     }
 }
 
