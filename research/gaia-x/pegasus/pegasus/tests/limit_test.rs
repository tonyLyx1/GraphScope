<<<<<<< HEAD
use pegasus::api::{
    Collect, CorrelatedSubTask, Iteration, Limit, Map, Merge, Sink, SortLimit, SortLimitBy,
};
=======
use pegasus::api::{CorrelatedSubTask, HasAny, Iteration, Limit, Map, Merge, Sink};
>>>>>>> f153d4e8
use pegasus::JobConf;

// the most common case with early-stop
#[test]
fn flatmap_limit_test() {
    let mut conf = JobConf::new("flatmap_limit_test");
    conf.set_workers(2);
    conf.batch_capacity = 1;
    conf.batch_size = 64;
    let mut result = pegasus::run(conf, || {
        |input, output| {
            input
                .input_from(0..100_000_000u32)?
                .repartition(|x: &u32| Ok(*x as u64))
                .flat_map(|i| Ok(std::iter::repeat(i)))?
                .limit(10)?
                .sink_into(output)
        }
    })
    .expect("build job failure");

    let mut count = 0;
    while let Some(Ok(_)) = result.next() {
        count += 1;
    }

    assert_eq!(count, 10);
}

#[test]
fn flatmap_copied_limit_test() {
    let mut conf = JobConf::new("flatmap_copied_limit_test");
    conf.set_workers(2);
    conf.batch_capacity = 2;
    conf.batch_size = 64;
    let mut result = pegasus::run(conf, || {
        |input, output| {
            let (left, right) = input
                .input_from(0..100_0000_000u32)?
                .repartition(|x: &u32| Ok(*x as u64))
                .flat_map(|i| Ok(0..i + 1))?
                .copied()?;

            let left = left.limit(10)?;
            let right = right.limit(100)?;

            left.merge(right)?.sink_into(output)
        }
    })
    .expect("build job failure");

    let mut count = 0;
    while let Some(Ok(_)) = result.next() {
        count += 1;
    }

    assert_eq!(count, 110);
}

// iterate(...).limit(..)
#[test]
fn iterate_x_flatmap_x_limit_test() {
    let mut conf = JobConf::new("iterate_x_flatmap_x_limit_test");
    conf.set_workers(2);
    conf.batch_capacity = 2;
    let mut result = pegasus::run(conf, || {
        |input, output| {
            input
                .input_from((1..1000).cycle())?
                .iterate(2, |start| {
                    start
                        .repartition(|x: &u32| Ok(*x as u64))
                        .flat_map(|i| Ok(0..i))
                })?
                .limit(10)?
                .sink_into(output)
        }
    })
    .expect("build job failure");

    let mut count = 0;
    while let Some(Ok(d)) = result.next() {
        assert!(d < 1000);
        count += 1;
    }

    assert_eq!(count, 10);
}

// iterate(..limit(x))
#[test]
fn iterate_x_flatmap_limit_x_test() {
    let mut conf = JobConf::new("iterate_x_flatmap_limit_x_test");
    conf.set_workers(2);
    conf.batch_capacity = 2;
    let mut result = pegasus::run(conf, || {
        |input, output| {
            input
                .input_from(0..10u32)?
                .iterate(2, |start| {
                    start
                        .repartition(|x: &u32| Ok(*x as u64))
                        .flat_map(|i| Ok(std::iter::repeat(i)))?
                        .limit(10)
                })?
                .sink_into(output)
        }
    })
    .expect("build job failure");

    let mut count = 0;
    while let Some(Ok(_)) = result.next() {
        count += 1;
    }

    assert_eq!(count, 10);
}

#[test]
fn apply_x_flatmap_any_x_test() {
    let mut conf = JobConf::new("apply_x_flatmap_any_x_test");
    conf.batch_capacity = 2;
    conf.scope_capacity = 10;
    conf.plan_print = true;
    conf.set_workers(2);
    let mut result = pegasus::run(conf, || {
        |input, output| {
            input
                .input_from(0..100u32)?
                .apply(|sub| {
                    sub.repartition(|x| Ok(*x as u64))
                        .flat_map(|i| Ok(std::iter::repeat(i)))?
                        .any()
                })?
                .sink_into(output)
        }
    })
    .expect("build job failure");

    let mut count = 0;
    while let Some(Ok(d)) = result.next() {
        assert!(d.0 < 1000);
        assert!(d.1);
        count += 1;
    }

    assert_eq!(count, 200);
}

// early-stop with subtask, triggered OUTSIDE subtask
#[test]
<<<<<<< HEAD
#[ignore] // todo: wait fix
fn limit_test_05() {
    let mut conf = JobConf::new("limit_test_05");
    conf.set_workers(2);
=======
fn apply_x_flatmap_any_x_limit_test() {
    let mut conf = JobConf::new("apply_x_flatmap_any_x_limit_test");
>>>>>>> f153d4e8
    conf.batch_capacity = 2;
    conf.scope_capacity = 10;
    conf.plan_print = true;
    conf.set_workers(2);
    let mut result = pegasus::run(conf, || {
        |input, output| {
            input
                .input_from((0..1000u32).cycle())?
                .apply(|sub| {
                    sub.repartition(|x: &u32| Ok(*x as u64))
                        .flat_map(|i| Ok(std::iter::repeat(i)))?
                        .any()
                })?
                .limit(10)?
                .sink_into(output)
        }
    })
    .expect("build job failure");

    let mut count = 0;
    while let Some(Ok(d)) = result.next() {
        assert!(d.0 < 1000);
        assert!(d.1);
        count += 1;
    }

    assert_eq!(count, 10);
}

// early-stop with subtask in loop, triggered INSIDE subtask
#[test]
fn iterate_x_apply_x_flatmap_any_x_flatmap_x_test() {
    let mut conf = JobConf::new("iterate_x_apply_x_flatmap_any_x_flatmap_x_test");
    conf.batch_capacity = 2;
    conf.set_workers(2);
    let mut result = pegasus::run(conf, || {
        |input, output| {
            input
                .input_from(0..10u32)?
                .iterate(2, |start| {
                    start
                        .apply(|sub| {
                            sub.repartition(|x: &u32| Ok(*x as u64))
                                .flat_map(|i| Ok(std::iter::repeat(i)))?
                                .any()
                        })?
                        .flat_map(|(i, _)| Ok(i..i + 2))
                })?
                .sink_into(output)
        }
    })
    .expect("build job failure");

    let mut count = 0;
    while let Some(Ok(_)) = result.next() {
        count += 1;
    }

    assert_eq!(count, 80);
}

// early-stop with subtask in loop, triggered between OUTSIDE subtask but INSIDE loop
#[test]
fn iterate_x_flatmap_apply_x_flatmap_any_x_limit_map_x_test() {
    let mut conf = JobConf::new("iterate_x_flatmap_apply_x_flatmap_any_x_limit_map_x_test");
    conf.batch_capacity = 2;
    conf.scope_capacity = 4;
    conf.set_workers(2);
    let mut result = pegasus::run(conf, || {
        |input, output| {
            input
                .input_from(0..100u32)?
                .iterate(2, |start| {
                    start
                        .flat_map(|i| Ok(std::iter::repeat(i)))?
                        .apply(|sub| {
                            sub.repartition(|x: &u32| Ok(*x as u64))
                                .flat_map(|i| Ok(std::iter::repeat(i)))?
                                .any()
                        })?
                        .limit(10)?
                        .map(|(i, _)| Ok(i))
                })?
                .sink_into(output)
        }
    })
    .expect("build job failure");

    let mut count = 0;
    while let Some(Ok(_)) = result.next() {
        count += 1;
    }

    assert_eq!(count, 10);
}

// early-stop with subtask in loop, triggered OUTSIDE loop
#[test]
fn iterate_x_apply_x_flatmap_any_x_map_x_limit_test() {
    let mut conf = JobConf::new("iterate_x_apply_x_flatmap_any_x_map_x_limit_test");
    conf.set_workers(2);
    let mut result = pegasus::run(conf, || {
        |input, output| {
            input
                .input_from((0..100u32).cycle())?
                .iterate(2, |start| {
                    start
                        .apply(|sub| {
                            sub.repartition(|x: &u32| Ok(*x as u64))
                                .flat_map(|i| Ok(std::iter::repeat(i)))?
                                .any()
                        })?
                        .map(|(i, _)| Ok(i))
                })?
                .limit(10)?
                .sink_into(output)
        }
    })
    .expect("build job failure");

    let mut count = 0;
    while let Some(Ok(d)) = result.next() {
        assert!(d < 100);
        count += 1;
    }

    assert_eq!(count, 10);
}

#[test]
fn sort_limit_test() {
    let mut conf = JobConf::new("sort_limit_test");
    conf.set_workers(2);
    let mut result = pegasus::run(conf, || {
        let index = pegasus::get_current_worker().index;
        move |input, output| {
            let src = if index == 0 { input.input_from(1..100u32) } else { input.input_from(vec![]) }?;
            src.repartition(|x: &u32| Ok(*x as u64))
                .sort_limit(10)?
                .sink_into(output)
        }
    })
    .expect("build job failure");

    let mut vec = vec![];
    while let Some(Ok(d)) = result.next() {
        assert!(d <= 10);
        vec.push(d);
    }

    let expected = vec![1, 2, 3, 4, 5, 6, 7, 8, 9, 10];
    assert_eq!(vec, expected);
}

#[test]
fn sort_limit_by_test() {
    let mut conf = JobConf::new("sort_limit_by_test");
    conf.set_workers(2);
    let mut result = pegasus::run(conf, || {
        let index = pegasus::get_current_worker().index;
        move |input, output| {
            let src = if index == 0 { input.input_from(1..100u32) } else { input.input_from(vec![]) }?;
            src.repartition(|x: &u32| Ok(*x as u64))
                .sort_limit_by(10, |x, y| x.cmp(y).reverse())?
                .sink_into(output)
        }
    })
    .expect("build job failure");

    let mut vec = vec![];
    while let Some(Ok(d)) = result.next() {
        assert!(d >= 90);
        vec.push(d);
    }

    let expected = vec![99, 98, 97, 96, 95, 94, 93, 92, 91, 90];
    assert_eq!(vec, expected);
}<|MERGE_RESOLUTION|>--- conflicted
+++ resolved
@@ -1,10 +1,4 @@
-<<<<<<< HEAD
-use pegasus::api::{
-    Collect, CorrelatedSubTask, Iteration, Limit, Map, Merge, Sink, SortLimit, SortLimitBy,
-};
-=======
 use pegasus::api::{CorrelatedSubTask, HasAny, Iteration, Limit, Map, Merge, Sink};
->>>>>>> f153d4e8
 use pegasus::JobConf;
 
 // the most common case with early-stop
@@ -156,15 +150,8 @@
 
 // early-stop with subtask, triggered OUTSIDE subtask
 #[test]
-<<<<<<< HEAD
-#[ignore] // todo: wait fix
-fn limit_test_05() {
-    let mut conf = JobConf::new("limit_test_05");
-    conf.set_workers(2);
-=======
 fn apply_x_flatmap_any_x_limit_test() {
     let mut conf = JobConf::new("apply_x_flatmap_any_x_limit_test");
->>>>>>> f153d4e8
     conf.batch_capacity = 2;
     conf.scope_capacity = 10;
     conf.plan_print = true;
@@ -292,54 +279,4 @@
     }
 
     assert_eq!(count, 10);
-}
-
-#[test]
-fn sort_limit_test() {
-    let mut conf = JobConf::new("sort_limit_test");
-    conf.set_workers(2);
-    let mut result = pegasus::run(conf, || {
-        let index = pegasus::get_current_worker().index;
-        move |input, output| {
-            let src = if index == 0 { input.input_from(1..100u32) } else { input.input_from(vec![]) }?;
-            src.repartition(|x: &u32| Ok(*x as u64))
-                .sort_limit(10)?
-                .sink_into(output)
-        }
-    })
-    .expect("build job failure");
-
-    let mut vec = vec![];
-    while let Some(Ok(d)) = result.next() {
-        assert!(d <= 10);
-        vec.push(d);
-    }
-
-    let expected = vec![1, 2, 3, 4, 5, 6, 7, 8, 9, 10];
-    assert_eq!(vec, expected);
-}
-
-#[test]
-fn sort_limit_by_test() {
-    let mut conf = JobConf::new("sort_limit_by_test");
-    conf.set_workers(2);
-    let mut result = pegasus::run(conf, || {
-        let index = pegasus::get_current_worker().index;
-        move |input, output| {
-            let src = if index == 0 { input.input_from(1..100u32) } else { input.input_from(vec![]) }?;
-            src.repartition(|x: &u32| Ok(*x as u64))
-                .sort_limit_by(10, |x, y| x.cmp(y).reverse())?
-                .sink_into(output)
-        }
-    })
-    .expect("build job failure");
-
-    let mut vec = vec![];
-    while let Some(Ok(d)) = result.next() {
-        assert!(d >= 90);
-        vec.push(d);
-    }
-
-    let expected = vec![99, 98, 97, 96, 95, 94, 93, 92, 91, 90];
-    assert_eq!(vec, expected);
 }