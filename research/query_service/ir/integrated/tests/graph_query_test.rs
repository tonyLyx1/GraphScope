--- conflicted
+++ resolved
@@ -17,148 +17,20 @@
 
 mod common;
 
-#[macro_use]
-extern crate dyn_type;
-
 #[cfg(test)]
 mod test {
-    use dyn_type::Object;
     use ir_common::expr_parse::str_to_expr_pb;
     use ir_common::generated::algebra as pb;
     use ir_common::generated::common as common_pb;
-    use ir_core::plan::logical::LogicalPlan;
-    use ir_core::plan::physical::AsPhysical;
     use pegasus_client::builder::*;
     use pegasus_server::JobRequest;
+    use prost::Message;
     use runtime::graph::element::GraphElement;
-    use runtime::process::record::{Entry, ObjectElement, RecordElement};
 
     use crate::common::test::*;
 
     fn init_poc_request() -> JobRequest {
         // g.V().hasLabel("person").has("id", 1).out("knows").limit(10)
-<<<<<<< HEAD
-        let mut plan = LogicalPlan::default();
-        plan.append_operator_as_node(
-            pb::Scan {
-                scan_opt: 0,
-                alias: None,
-                params: Some(pb::QueryParams {
-                    table_names: vec![common_pb::NameOrId::from("person".to_string())],
-                    columns: vec![],
-                    limit: None,
-                    predicate: None,
-                    requirements: vec![],
-                }),
-                idx_predicate: None,
-            }
-            .into(),
-            vec![],
-        )
-        .unwrap();
-
-        plan.append_operator_as_node(
-            pb::Select { predicate: Some(str_to_expr_pb("@.id == 1".to_string()).unwrap()) }.into(),
-            vec![0],
-        )
-        .unwrap();
-
-        plan.append_operator_as_node(
-            pb::EdgeExpand {
-                base: Some(pb::ExpandBase {
-                    v_tag: None,
-                    direction: 0,
-                    params: Some(pb::QueryParams {
-                        table_names: vec![common_pb::NameOrId::from("knows".to_string())],
-                        columns: vec![],
-                        limit: None,
-                        predicate: None,
-                        requirements: vec![],
-                    }),
-                }),
-                is_edge: false,
-                alias: None,
-            }
-            .into(),
-            vec![1],
-        )
-        .unwrap();
-
-        plan.append_operator_as_node(
-            pb::Sink { tags: vec![], sink_current: true, id_name_mappings: vec![] }.into(),
-            vec![2],
-        )
-        .unwrap();
-
-        let mut job_builder = JobBuilder::default();
-        let mut plan_meta = plan.meta.clone();
-        plan.add_job_builder(&mut job_builder, &mut plan_meta)
-            .unwrap();
-
-        job_builder.build().unwrap()
-    }
-
-    fn init_select_request() -> JobRequest {
-        // g.V().as('a').out().as('b').select('a', 'b')
-        let mut plan = LogicalPlan::default();
-        plan.append_operator_as_node(
-            pb::Scan {
-                scan_opt: 0,
-                alias: Some("a".into()),
-                params: Some(pb::QueryParams {
-                    table_names: vec![],
-                    columns: vec![],
-                    limit: None,
-                    predicate: None,
-                    requirements: vec![],
-                }),
-                idx_predicate: None,
-            }
-            .into(),
-            vec![],
-        )
-        .unwrap();
-
-        plan.append_operator_as_node(
-            pb::EdgeExpand {
-                base: Some(pb::ExpandBase {
-                    v_tag: None,
-                    direction: 0,
-                    params: Some(pb::QueryParams {
-                        table_names: vec![],
-                        columns: vec![],
-                        limit: None,
-                        predicate: None,
-                        requirements: vec![],
-                    }),
-                }),
-                is_edge: false,
-                alias: Some("b".into()),
-            }
-            .into(),
-            vec![0],
-        )
-        .unwrap();
-
-        plan.append_operator_as_node(
-            pb::Project {
-                mappings: vec![pb::project::ExprAlias {
-                    expr: str_to_expr_pb("{@a, @b}".to_string()).ok(),
-                    alias: None,
-                }],
-                is_append: true,
-            }
-            .into(),
-            vec![1],
-        )
-        .unwrap();
-
-        plan.append_operator_as_node(
-            pb::Sink { tags: vec![], sink_current: true, id_name_mappings: vec![] }.into(),
-            vec![2],
-        )
-        .unwrap();
-=======
         let source_opr = pb::Scan {
             scan_opt: 0,
             alias: None,
@@ -194,12 +66,13 @@
             id_name_mappings: vec![],
         })
         .encode_to_vec();
->>>>>>> 42acf646
 
         let mut job_builder = JobBuilder::default();
-        let mut plan_meta = plan.meta.clone();
-        plan.add_job_builder(&mut job_builder, &mut plan_meta)
-            .unwrap();
+        job_builder.add_source(source_opr_bytes.clone());
+        job_builder.filter(select_opr_bytes);
+        job_builder.flat_map(expand_opr_bytes.clone());
+        job_builder.limit(10);
+        job_builder.sink(sink_opr_bytes);
 
         job_builder.build().unwrap()
     }
@@ -227,69 +100,4 @@
         result_collection.sort();
         assert_eq!(result_collection, expected_result_ids)
     }
-
-    #[test]
-    fn test_select_query() {
-        initialize();
-        let request = init_select_request();
-        let mut results = submit_query(request, 1);
-        let mut computed_results = vec![];
-        let mut expected_results = vec![
-            vec![
-                (object!(vec![object!("a"), object!("")]), object!(1_u64)),
-                (object!(vec![object!("b"), object!("")]), object!(4_u64)),
-            ],
-            vec![
-                (object!(vec![object!("a"), object!("")]), object!(1_u64)),
-                (object!(vec![object!("b"), object!("")]), object!(72057594037927939_u64)),
-            ],
-            vec![
-                (object!(vec![object!("a"), object!("")]), object!(1_u64)),
-                (object!(vec![object!("b"), object!("")]), object!(2_u64)),
-            ],
-            vec![
-                (object!(vec![object!("a"), object!("")]), object!(4_u64)),
-                (object!(vec![object!("b"), object!("")]), object!(72057594037927941_u64)),
-            ],
-            vec![
-                (object!(vec![object!("a"), object!("")]), object!(4_u64)),
-                (object!(vec![object!("b"), object!("")]), object!(72057594037927939_u64)),
-            ],
-            vec![
-                (object!(vec![object!("a"), object!("")]), object!(6_u64)),
-                (object!(vec![object!("b"), object!("")]), object!(72057594037927939_u64)),
-            ],
-        ];
-        while let Some(result) = results.next() {
-            match result {
-                Ok(res) => {
-                    let entry = parse_result(res).unwrap();
-                    if let Some(item) = entry.get(None) {
-                        match item.as_ref() {
-                            Entry::Element(RecordElement::OffGraph(obj)) => match obj {
-                                ObjectElement::Prop(val) => match val {
-                                    Object::KV(kv) => {
-                                        let mut tuple = vec![];
-                                        for (k, v) in kv {
-                                            tuple.push((k.clone(), v.clone()));
-                                        }
-                                        computed_results.push(tuple);
-                                    }
-                                    _ => panic!("unexpected result: {:?}", item),
-                                },
-                                _ => panic!("unexpected result: {:?}", item),
-                            },
-                            _ => panic!("unexpected result: {:?}", item),
-                        }
-                    }
-                }
-                Err(e) => {
-                    panic!("err result {:?}", e);
-                }
-            }
-        }
-        computed_results.sort();
-        expected_results.sort();
-        assert_eq!(computed_results, expected_results);
-    }
 }