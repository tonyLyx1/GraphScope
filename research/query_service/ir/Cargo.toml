--- conflicted
+++ resolved
@@ -4,11 +4,7 @@
     "core",
     "graph_proxy",
     "integrated",
-<<<<<<< HEAD
-    "runtime",
-=======
     "runtime"
->>>>>>> 441eab23
 ]
 
 [profile.dev]
