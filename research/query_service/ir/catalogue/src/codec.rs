//
//! Copyright 2020 Alibaba Group Holding Limited.
//!
//! Licensed under the Apache License, Version 2.0 (the "License");
//! you may not use this file except in compliance with the License.
//! You may obtain a copy of the License at
//!
//! http://www.apache.org/licenses/LICENSE-2.0
//!
//! Unless required by applicable law or agreed to in writing, software
//! distributed under the License is distributed on an "AS IS" BASIS,
//! WITHOUT WARRANTIES OR CONDITIONS OF ANY KIND, either express or implied.
//! See the License for the specific language governing permissions and
//! limitations under the License.

use std::collections::BTreeSet;

use ascii::{ToAsciiChar, AsciiString};

use super::pattern::{Direction, Pattern};
<<<<<<< HEAD

=======
use crate::extend_step::{ExtendEdge, ExtendStep};
use crate::pattern::PatternEdge;
>>>>>>> 187a6c18
pub trait Encode<T> {
    fn encode_to(&self, encoder: &Encoder) -> T;
}

pub trait Decode<T>: Encode<T> {
    fn decode_from(src_code: T, encoder: &Encoder) -> Self;
}

/// ## Unique Pattern Identity Encoder
/// ### Member Variables
/// Contains the bit number that each variable in the encoding unit occupies
#[derive(Debug, Clone)]
pub struct Encoder {
    edge_label_bit_num: u8,
    vertex_label_bit_num: u8,
    direction_bit_num: u8,
    vertex_index_bit_num: u8,
}

impl Encoder {
    /// ### Initialize Encoder with User Definded Parameters
    pub fn initialize(
        edge_label_bit_num: u8, vertex_label_bit_num: u8, edge_direction_bit_num: u8,
        vertex_index_bit_num: u8,
    ) -> Encoder {
        Encoder {
            edge_label_bit_num,
            vertex_label_bit_num,
            direction_bit_num: edge_direction_bit_num,
            vertex_index_bit_num,
        }
    }

    /// ### Initialize the Encoder by Analyzing a Pattern
    /// The vertex_index_bit_num can be a user defined value if it is applicable to the pattern
    pub fn initialize_from_pattern(pattern: &Pattern, vertex_index_bit_num: u8) -> Encoder {
        let min_edge_label_bit_num = pattern.get_min_edge_label_bit_num();
        let min_vertex_label_bit_num = pattern.get_min_vertex_label_bit_num();
        let mut min_vertex_index_bit_num = pattern.get_min_vertex_index_bit_num();
        // Apply the user defined vertex_index_bit_num only if it is larger than the minimum value needed for the pattern
        if vertex_index_bit_num > min_vertex_index_bit_num {
            min_vertex_index_bit_num = vertex_index_bit_num;
        }

        let edge_direction_bit_num = 2;
        Encoder {
            edge_label_bit_num: min_edge_label_bit_num,
            vertex_label_bit_num: min_vertex_label_bit_num,
            direction_bit_num: edge_direction_bit_num,
            vertex_index_bit_num: min_vertex_index_bit_num,
        }
    }

    /// ### Compute the u8 value for each storage unit (AsciiChar or u8)
    pub fn get_encode_numerical_value(
        value: i32, value_head: u8, value_tail: u8, storage_unit_valid_bit_num: u8, storage_unit_index: u8,
    ) -> u8 {
        let mut output: i32;
        let char_tail = storage_unit_index * storage_unit_valid_bit_num;
        let char_head = (storage_unit_index + 1) * storage_unit_valid_bit_num - 1;
        if value_tail > char_head || value_head < char_tail {
            output = 0;
        } else if value_tail >= char_tail && value_head <= char_head {
            let offset_bit_num = value_tail - char_tail;
            output = value * (1 << offset_bit_num);
        } else if value_tail < char_tail && value_head <= char_head {
            let shift_bit_num = char_tail - value_tail;
            output = value / (1 << shift_bit_num);
        } else if value_tail >= char_tail && value_head > char_head {
            let shift_bit_num = char_head + 1 - value_tail;
            output = value % (1 << shift_bit_num);
            output = output * (1 << (storage_unit_valid_bit_num - shift_bit_num));
        } else if value_tail < char_tail && value_head > char_head {
            let right_shift_bit_num = char_tail - value_tail;
            output = value % (1 << right_shift_bit_num);
            output = output % (1 << storage_unit_valid_bit_num);
        } else {
            panic!("Error in Converting Encode Unit to ASCII String: No Such Value Exists");
        }

        return output as u8;
    }
}

/// Getters
impl Encoder {
    pub fn get_edge_label_bit_num(&self) -> u8 {
        self.edge_label_bit_num
    }

    pub fn get_vertex_label_bit_num(&self) -> u8 {
        self.vertex_label_bit_num
    }

    pub fn get_direction_bit_num(&self) -> u8 {
        self.direction_bit_num
    }

    pub fn get_vertex_index_bit_num(&self) -> u8 {
        self.vertex_index_bit_num
    }
}

pub struct EncodeUnit {
    values: Vec<i32>,
    heads: Vec<u8>,
    tails: Vec<u8>,
}

impl EncodeUnit {
    pub fn from_pattern_edge(pattern: &Pattern, pattern_edge: &PatternEdge, encoder: &Encoder) -> Self {
        let edge_label = pattern_edge.get_label();
        let start_v_label = pattern_edge.get_start_vertex_label();
        let end_v_label = pattern_edge.get_end_vertex_label();
        let start_v_index = pattern.get_vertex_index(pattern_edge.get_start_vertex_id());
        let end_v_index = pattern.get_vertex_index(pattern_edge.get_end_vertex_id());

        let edge_label_bit_num = encoder.get_edge_label_bit_num();
        let vertex_label_bit_num = encoder.get_vertex_label_bit_num();
        let vertex_index_bit_num = encoder.get_vertex_index_bit_num();

        let values = vec![edge_label, start_v_label, end_v_label, start_v_index, end_v_index];
        let heads = vec![
            edge_label_bit_num + 2 * vertex_label_bit_num + 2 * vertex_index_bit_num - 1,
            2 * vertex_label_bit_num + 2 * vertex_index_bit_num - 1,
            vertex_label_bit_num + 2 * vertex_index_bit_num - 1,
            2 * vertex_index_bit_num - 1,
            vertex_index_bit_num - 1,
        ];
        let tails = vec![
            2 * vertex_label_bit_num + 2 * vertex_index_bit_num,
            vertex_label_bit_num + 2 * vertex_index_bit_num,
            2 * vertex_index_bit_num,
            vertex_index_bit_num,
            0,
        ];
        EncodeUnit { values, heads, tails }
    }

    pub fn from_extend_edge(extend_edge: &ExtendEdge, encoder: &Encoder) -> Self {
        let start_v_label = extend_edge.get_start_vertex_label();
        let start_v_index = extend_edge.get_start_vertex_index();
        let edge_label = extend_edge.get_edge_label();
        let dir = extend_edge.get_direction();

        let vertex_label_bit_num = encoder.get_vertex_label_bit_num();
        let vertex_index_bit_num = encoder.get_vertex_index_bit_num();
        let edge_label_bit_num = encoder.get_edge_label_bit_num();
        let direction_bit_num = encoder.get_direction_bit_num();

        let values = vec![start_v_label, start_v_index, edge_label, dir as i32];
        let heads = vec![
            vertex_label_bit_num + vertex_index_bit_num + edge_label_bit_num + direction_bit_num - 1,
            vertex_index_bit_num + edge_label_bit_num + direction_bit_num - 1,
            edge_label_bit_num + direction_bit_num - 1,
            direction_bit_num - 1,
        ];
        let tails = vec![
            vertex_index_bit_num + edge_label_bit_num + direction_bit_num,
            edge_label_bit_num + direction_bit_num,
            direction_bit_num,
            0,
        ];
        EncodeUnit { values, heads, tails }
    }

    pub fn to_vec_u8(&self, storage_unit_bit_num: u8) -> Vec<u8> {
        let storage_unit_num = self.heads[0] / storage_unit_bit_num + 1;
        let mut encode_vec = Vec::with_capacity(storage_unit_num as usize);
        for i in (0..storage_unit_bit_num).rev() {
            let mut unit_value: u8 = 0;
            for j in 0..self.values.len() {
                let value = self.values[j];
                let head = self.heads[j];
                let tail = self.tails[j];
                unit_value +=
                    Encoder::get_encode_numerical_value(value, head, tail, storage_unit_bit_num, i);
            }
            encode_vec.push(unit_value);
        }
        encode_vec
    }

    pub fn get_bits_num(&self) -> u8 {
        self.heads[0] + 1
    }
}

impl Encode<Vec<u8>> for EncodeUnit {
    fn encode_to(&self, _encoder: &Encoder) -> Vec<u8> {
        self.to_vec_u8(8)
    }
}

impl Encode<AsciiString> for EncodeUnit {
    fn encode_to(&self, _encoder: &Encoder) -> AsciiString {
        let encode_vec = self.to_vec_u8(7);
        let mut encode_str = AsciiString::with_capacity(encode_vec.len());
        for char_value in encode_vec {
            encode_str.push(char_value.to_ascii_char().unwrap());
        }
        encode_str
    }
}

impl Encode<Vec<u8>> for Pattern {
    fn encode_to(&self, encoder: &Encoder) -> Vec<u8> {
        // Initialize an BTreeSet to Store the Encoding Units
        let mut set = BTreeSet::new();
        // Encode Each Edge in the Pattern as an Encoding Unit
        let edges = self.get_edges();
        for (_, edge) in edges.iter() {
            let encode_unit = EncodeUnit::from_pattern_edge(self, edge, encoder);
            let encode_vec: Vec<u8> = encode_unit.encode_to(encoder);
            set.insert(encode_vec);
        }

        let mut encode_vec: Vec<u8> = Vec::new();
        let mut set_iter = set.iter();
        loop {
            match set_iter.next() {
                Some(vec) => encode_vec.extend(vec),
                None => break,
            }
        }

        encode_vec
    }
}

impl Encode<AsciiString> for Pattern {
    fn encode_to(&self, encoder: &Encoder) -> AsciiString {
        // Initialize an BTreeSet to Store the Encoding Units
        let mut set = BTreeSet::new();
        // Encode Each Edge in the Pattern as an Encoding Unit
        let edges = self.get_edges();
        for (_, edge) in edges.iter() {
            let encode_unit = EncodeUnit::from_pattern_edge(self, edge, encoder);
            let encode_str: AsciiString = encode_unit.encode_to(encoder);
            set.insert(encode_str);
        }

        let mut encode_str = AsciiString::new();
        let mut set_iter = set.iter();
        loop {
            match set_iter.next() {
                Some(value) => encode_str = encode_str + value,
                None => break,
            }
        }
        encode_str
    }
}

<<<<<<< HEAD
// impl Encode for ExtendEdge {
//   /// ### Convert ExtendEdge to EncodeUnit
//   /// Since ExtendEdge does not contain information about the ending vertex,
//   /// the end_v_label and end_v_index are set as 0 and wait for further modification
//   fn to_encode_unit(&self) -> EncodeUnit {
//       EncodeUnit::new(self.edge_label, self.start_v_label, 0, self.dir, self.start_v_index, 0)
//   }

//   fn to_encode_value(&self, encoder: &Encoder) -> AsciiString {
//     let encode_unit = self.to_encode_unit();
//     encode_unit.to_encode_value(encoder)
//   }
// }

// impl Encode for ExtendStep {
//   fn to_encode_value(&self, encoder: &Encoder) -> AsciiString {
//     // Initialize AsciiString
//     let mut encode_value = AsciiString::new();
//     // Update the index of the pattern
//     let target_v_index = self.get_target_v_index();
//     // Set End Vertex Information on the Encode Units of ExtendEdges
//     let extend_edges_iter = self.get_extend_edges().iter();
//     for (_, edges) in extend_edges_iter {
//         for edge in edges {
//             let mut encode_unit: EncodeUnit = edge.to_encode_unit();
//             encode_unit.set_end_v_label(self.get_target_v_label());
//             encode_unit.set_end_v_index(target_v_index);
//             encode_value = encode_value + &encode_unit.to_encode_value(encoder);
//         }
//     }

//     encode_value
//   }
// }

/// Unit Testing
#[cfg(test)]
mod tests {
    use ascii::{self, AsciiString, ToAsciiChar};

    use crate::codec::*;
    use crate::pattern::*;

    fn build_pattern_testcase_1() -> Pattern {
        let pattern_edge1 = PatternEdge::new(0, 1, 0, 1, 1, 2);
        let pattern_edge2 = PatternEdge::new(1, 2, 0, 2, 1, 3);
        let pattern_vec = vec![pattern_edge1, pattern_edge2];
        Pattern::from(pattern_vec)
    }

    fn build_pattern_testcase_2() -> Pattern {
        let edge_1 = PatternEdge::new(0, 1, 0, 1, 1, 2);
        let edge_2 = PatternEdge::new(1, 2, 0, 2, 1, 3);
        let edge_3 = PatternEdge::new(2, 3, 1, 2, 2, 3);
        let edge_4 = PatternEdge::new(3, 4, 0, 3, 1, 4);
        let edge_5 = PatternEdge::new(4, 5, 1, 3, 2, 4);
        let edge_6 = PatternEdge::new(5, 6, 3, 2, 4, 3);
        let pattern_edges = vec![edge_1, edge_2, edge_3, edge_4, edge_5, edge_6];
        Pattern::from(pattern_edges)
    }

    /// ### Generate AsciiString from Vector
    fn generate_asciistring_from_vec(vec: &Vec<u8>) -> AsciiString {
        let mut output = AsciiString::new();
        for value in vec {
            output.push(value.to_ascii_char().unwrap());
        }

        output
    }

    #[test]
    fn test_create_encode_unit_from_edge() {
        let pattern = build_pattern_testcase_1();
        let encode_unit_1 = pattern.get_edge_encode_unit_by_id(0);
        assert_eq!(encode_unit_1.edge_label, 1);
        assert_eq!(encode_unit_1.start_v_label, 1);
        assert_eq!(encode_unit_1.end_v_label, 2);
        assert_eq!(encode_unit_1.edge_direction, Direction::Out);
        assert_eq!(encode_unit_1.start_v_index, 0);
        assert_eq!(encode_unit_1.end_v_index, 0);
        let encode_unit_2 = pattern.get_edge_encode_unit_by_id(1);
        assert_eq!(encode_unit_2.edge_label, 2);
        assert_eq!(encode_unit_2.start_v_label, 1);
        assert_eq!(encode_unit_2.end_v_label, 3);
        assert_eq!(encode_unit_2.edge_direction, Direction::Out);
        assert_eq!(encode_unit_2.start_v_index, 0);
        assert_eq!(encode_unit_2.end_v_index, 0);
    }

    #[test]
    fn test_initialize_encoder_from_parameter_case1() {
        let encoder = Encoder::initialize(2, 3, 4, 5);
        assert_eq!(encoder.edge_label_bit_num, 2);
        assert_eq!(encoder.vertex_label_bit_num, 3);
        assert_eq!(encoder.edge_direction_bit_num, 4);
        assert_eq!(encoder.vertex_index_bit_num, 5);
    }

    #[test]
    fn test_initialize_encoder_from_parameter_case2() {
        let encoder = Encoder::initialize(2, 2, 2, 2);
        assert_eq!(encoder.edge_label_bit_num, 2);
        assert_eq!(encoder.vertex_label_bit_num, 2);
        assert_eq!(encoder.edge_direction_bit_num, 2);
        assert_eq!(encoder.vertex_index_bit_num, 2);
    }

    #[test]
    fn test_initialize_encoder_from_pattern_case1() {
        let pattern = build_pattern_testcase_1();
        let default_vertex_index_bit_num = 0;
        let encoder = Encoder::initialize_from_pattern(&pattern, default_vertex_index_bit_num);
        assert_eq!(encoder.edge_label_bit_num, 1);
        assert_eq!(encoder.vertex_label_bit_num, 2);
        assert_eq!(encoder.edge_direction_bit_num, 2);
        assert_eq!(encoder.vertex_index_bit_num, 1);
=======
impl Encode<Vec<u8>> for ExtendStep {
    fn encode_to(&self, encoder: &Encoder) -> Vec<u8> {
        let mut encode_vec = Vec::new();
        encode_vec.push(self.get_target_v_label() as u8);
        for (_, extend_edges) in self.iter() {
            for extend_edge in extend_edges {
                let edge_code_vec: Vec<u8> =
                    EncodeUnit::from_extend_edge(extend_edge, encoder).encode_to(encoder);
                encode_vec.extend(&edge_code_vec);
            }
        }
        encode_vec
>>>>>>> 187a6c18
    }
}

impl Encode<AsciiString> for ExtendStep {
    fn encode_to(&self, encoder: &Encoder) -> AsciiString {
        let mut encode_str = AsciiString::new();
        encode_str.push(
            (self.get_target_v_label() as u8)
                .to_ascii_char()
                .unwrap(),
        );
        for (_, extend_edges) in self.iter() {
            for extend_edge in extend_edges {
                let edge_code_str: AsciiString =
                    EncodeUnit::from_extend_edge(extend_edge, encoder).encode_to(encoder);
                encode_str.push_str(&edge_code_str);
            }
        }
        encode_str
    }
<<<<<<< HEAD

    #[test]
    fn encode_unit_to_ascii_string() {
        let pattern = build_pattern_testcase_1();
        let encoder = Encoder::initialize(2, 2, 2, 2);
        let encode_unit_1 = pattern.get_edge_encode_unit_by_id(0);
        let encode_string_1 =
            <PatternEdgeEncodeUnit as Encode<AsciiString>>::encode_to(&encode_unit_1, &encoder);
        let expected_encode_string_1: AsciiString = generate_asciistring_from_vec(&vec![11, 0]);
        assert_eq!(encode_string_1.len(), 2);
        assert_eq!(encode_string_1, expected_encode_string_1);
        let encode_unit_2 = pattern.get_edge_encode_unit_by_id(1);
        let encode_string_2 =
            <PatternEdgeEncodeUnit as Encode<AsciiString>>::encode_to(&encode_unit_2, &encoder);
        let expected_encode_string_2: AsciiString = generate_asciistring_from_vec(&vec![19, 64]);
        assert_eq!(encode_string_2.len(), 2);
        assert_eq!(encode_string_2, expected_encode_string_2);
    }

    #[test]
    fn encode_unit_to_vec_u8() {
        let pattern = build_pattern_testcase_1();
        let encoder = Encoder::initialize(2, 2, 2, 2);
        let encode_unit_1 = pattern.get_edge_encode_unit_by_id(0);
        let encode_vec_1 = <PatternEdgeEncodeUnit as Encode<Vec<u8>>>::encode_to(&encode_unit_1, &encoder);
        let expected_encode_vec_1: Vec<u8> = vec![5, 128];
        assert_eq!(encode_vec_1.len(), 2);
        assert_eq!(encode_vec_1, expected_encode_vec_1);
        let encode_unit_2 = pattern.get_edge_encode_unit_by_id(1);
        let encode_vec_2 = <PatternEdgeEncodeUnit as Encode<Vec<u8>>>::encode_to(&encode_unit_2, &encoder);
        let expected_encode_vec_2: Vec<u8> = vec![9, 192];
        assert_eq!(encode_vec_2.len(), 2);
        assert_eq!(encode_vec_2, expected_encode_vec_2);
    }

    #[test]
    fn encode_pattern_to_asciistring_case_1() {
        let pattern = build_pattern_testcase_1();
        let encoder = Encoder::initialize(2, 2, 2, 2);
        let encode_value = <Pattern as Encode<AsciiString>>::encode_to(&pattern, &encoder);
        let expected_encode_string_1: AsciiString = generate_asciistring_from_vec(&vec![11, 0]);
        let expected_encode_string_2: AsciiString = generate_asciistring_from_vec(&vec![19, 64]);
        let expected_encode_value = expected_encode_string_1 + &expected_encode_string_2;
        assert_eq!(encode_value, expected_encode_value);
    }

    #[test]
    fn encode_pattern_to_vec_u8_case_1() {
        let pattern = build_pattern_testcase_1();
        let encoder = Encoder::initialize(2, 2, 2, 2);
        let encode_vec = <Pattern as Encode<Vec<u8>>>::encode_to(&pattern, &encoder);
        let mut expected_encode_vec_1: Vec<u8> = vec![5, 128];
        let expected_encode_vec_2: Vec<u8> = vec![9, 192];
        expected_encode_vec_1.extend(expected_encode_vec_2);
        assert_eq!(encode_vec, expected_encode_vec_1);
    }
=======
>>>>>>> 187a6c18
}<|MERGE_RESOLUTION|>--- conflicted
+++ resolved
@@ -18,12 +18,8 @@
 use ascii::{ToAsciiChar, AsciiString};
 
 use super::pattern::{Direction, Pattern};
-<<<<<<< HEAD
-
-=======
 use crate::extend_step::{ExtendEdge, ExtendStep};
 use crate::pattern::PatternEdge;
->>>>>>> 187a6c18
 pub trait Encode<T> {
     fn encode_to(&self, encoder: &Encoder) -> T;
 }
@@ -278,125 +274,6 @@
     }
 }
 
-<<<<<<< HEAD
-// impl Encode for ExtendEdge {
-//   /// ### Convert ExtendEdge to EncodeUnit
-//   /// Since ExtendEdge does not contain information about the ending vertex,
-//   /// the end_v_label and end_v_index are set as 0 and wait for further modification
-//   fn to_encode_unit(&self) -> EncodeUnit {
-//       EncodeUnit::new(self.edge_label, self.start_v_label, 0, self.dir, self.start_v_index, 0)
-//   }
-
-//   fn to_encode_value(&self, encoder: &Encoder) -> AsciiString {
-//     let encode_unit = self.to_encode_unit();
-//     encode_unit.to_encode_value(encoder)
-//   }
-// }
-
-// impl Encode for ExtendStep {
-//   fn to_encode_value(&self, encoder: &Encoder) -> AsciiString {
-//     // Initialize AsciiString
-//     let mut encode_value = AsciiString::new();
-//     // Update the index of the pattern
-//     let target_v_index = self.get_target_v_index();
-//     // Set End Vertex Information on the Encode Units of ExtendEdges
-//     let extend_edges_iter = self.get_extend_edges().iter();
-//     for (_, edges) in extend_edges_iter {
-//         for edge in edges {
-//             let mut encode_unit: EncodeUnit = edge.to_encode_unit();
-//             encode_unit.set_end_v_label(self.get_target_v_label());
-//             encode_unit.set_end_v_index(target_v_index);
-//             encode_value = encode_value + &encode_unit.to_encode_value(encoder);
-//         }
-//     }
-
-//     encode_value
-//   }
-// }
-
-/// Unit Testing
-#[cfg(test)]
-mod tests {
-    use ascii::{self, AsciiString, ToAsciiChar};
-
-    use crate::codec::*;
-    use crate::pattern::*;
-
-    fn build_pattern_testcase_1() -> Pattern {
-        let pattern_edge1 = PatternEdge::new(0, 1, 0, 1, 1, 2);
-        let pattern_edge2 = PatternEdge::new(1, 2, 0, 2, 1, 3);
-        let pattern_vec = vec![pattern_edge1, pattern_edge2];
-        Pattern::from(pattern_vec)
-    }
-
-    fn build_pattern_testcase_2() -> Pattern {
-        let edge_1 = PatternEdge::new(0, 1, 0, 1, 1, 2);
-        let edge_2 = PatternEdge::new(1, 2, 0, 2, 1, 3);
-        let edge_3 = PatternEdge::new(2, 3, 1, 2, 2, 3);
-        let edge_4 = PatternEdge::new(3, 4, 0, 3, 1, 4);
-        let edge_5 = PatternEdge::new(4, 5, 1, 3, 2, 4);
-        let edge_6 = PatternEdge::new(5, 6, 3, 2, 4, 3);
-        let pattern_edges = vec![edge_1, edge_2, edge_3, edge_4, edge_5, edge_6];
-        Pattern::from(pattern_edges)
-    }
-
-    /// ### Generate AsciiString from Vector
-    fn generate_asciistring_from_vec(vec: &Vec<u8>) -> AsciiString {
-        let mut output = AsciiString::new();
-        for value in vec {
-            output.push(value.to_ascii_char().unwrap());
-        }
-
-        output
-    }
-
-    #[test]
-    fn test_create_encode_unit_from_edge() {
-        let pattern = build_pattern_testcase_1();
-        let encode_unit_1 = pattern.get_edge_encode_unit_by_id(0);
-        assert_eq!(encode_unit_1.edge_label, 1);
-        assert_eq!(encode_unit_1.start_v_label, 1);
-        assert_eq!(encode_unit_1.end_v_label, 2);
-        assert_eq!(encode_unit_1.edge_direction, Direction::Out);
-        assert_eq!(encode_unit_1.start_v_index, 0);
-        assert_eq!(encode_unit_1.end_v_index, 0);
-        let encode_unit_2 = pattern.get_edge_encode_unit_by_id(1);
-        assert_eq!(encode_unit_2.edge_label, 2);
-        assert_eq!(encode_unit_2.start_v_label, 1);
-        assert_eq!(encode_unit_2.end_v_label, 3);
-        assert_eq!(encode_unit_2.edge_direction, Direction::Out);
-        assert_eq!(encode_unit_2.start_v_index, 0);
-        assert_eq!(encode_unit_2.end_v_index, 0);
-    }
-
-    #[test]
-    fn test_initialize_encoder_from_parameter_case1() {
-        let encoder = Encoder::initialize(2, 3, 4, 5);
-        assert_eq!(encoder.edge_label_bit_num, 2);
-        assert_eq!(encoder.vertex_label_bit_num, 3);
-        assert_eq!(encoder.edge_direction_bit_num, 4);
-        assert_eq!(encoder.vertex_index_bit_num, 5);
-    }
-
-    #[test]
-    fn test_initialize_encoder_from_parameter_case2() {
-        let encoder = Encoder::initialize(2, 2, 2, 2);
-        assert_eq!(encoder.edge_label_bit_num, 2);
-        assert_eq!(encoder.vertex_label_bit_num, 2);
-        assert_eq!(encoder.edge_direction_bit_num, 2);
-        assert_eq!(encoder.vertex_index_bit_num, 2);
-    }
-
-    #[test]
-    fn test_initialize_encoder_from_pattern_case1() {
-        let pattern = build_pattern_testcase_1();
-        let default_vertex_index_bit_num = 0;
-        let encoder = Encoder::initialize_from_pattern(&pattern, default_vertex_index_bit_num);
-        assert_eq!(encoder.edge_label_bit_num, 1);
-        assert_eq!(encoder.vertex_label_bit_num, 2);
-        assert_eq!(encoder.edge_direction_bit_num, 2);
-        assert_eq!(encoder.vertex_index_bit_num, 1);
-=======
 impl Encode<Vec<u8>> for ExtendStep {
     fn encode_to(&self, encoder: &Encoder) -> Vec<u8> {
         let mut encode_vec = Vec::new();
@@ -409,7 +286,6 @@
             }
         }
         encode_vec
->>>>>>> 187a6c18
     }
 }
 
@@ -430,63 +306,4 @@
         }
         encode_str
     }
-<<<<<<< HEAD
-
-    #[test]
-    fn encode_unit_to_ascii_string() {
-        let pattern = build_pattern_testcase_1();
-        let encoder = Encoder::initialize(2, 2, 2, 2);
-        let encode_unit_1 = pattern.get_edge_encode_unit_by_id(0);
-        let encode_string_1 =
-            <PatternEdgeEncodeUnit as Encode<AsciiString>>::encode_to(&encode_unit_1, &encoder);
-        let expected_encode_string_1: AsciiString = generate_asciistring_from_vec(&vec![11, 0]);
-        assert_eq!(encode_string_1.len(), 2);
-        assert_eq!(encode_string_1, expected_encode_string_1);
-        let encode_unit_2 = pattern.get_edge_encode_unit_by_id(1);
-        let encode_string_2 =
-            <PatternEdgeEncodeUnit as Encode<AsciiString>>::encode_to(&encode_unit_2, &encoder);
-        let expected_encode_string_2: AsciiString = generate_asciistring_from_vec(&vec![19, 64]);
-        assert_eq!(encode_string_2.len(), 2);
-        assert_eq!(encode_string_2, expected_encode_string_2);
-    }
-
-    #[test]
-    fn encode_unit_to_vec_u8() {
-        let pattern = build_pattern_testcase_1();
-        let encoder = Encoder::initialize(2, 2, 2, 2);
-        let encode_unit_1 = pattern.get_edge_encode_unit_by_id(0);
-        let encode_vec_1 = <PatternEdgeEncodeUnit as Encode<Vec<u8>>>::encode_to(&encode_unit_1, &encoder);
-        let expected_encode_vec_1: Vec<u8> = vec![5, 128];
-        assert_eq!(encode_vec_1.len(), 2);
-        assert_eq!(encode_vec_1, expected_encode_vec_1);
-        let encode_unit_2 = pattern.get_edge_encode_unit_by_id(1);
-        let encode_vec_2 = <PatternEdgeEncodeUnit as Encode<Vec<u8>>>::encode_to(&encode_unit_2, &encoder);
-        let expected_encode_vec_2: Vec<u8> = vec![9, 192];
-        assert_eq!(encode_vec_2.len(), 2);
-        assert_eq!(encode_vec_2, expected_encode_vec_2);
-    }
-
-    #[test]
-    fn encode_pattern_to_asciistring_case_1() {
-        let pattern = build_pattern_testcase_1();
-        let encoder = Encoder::initialize(2, 2, 2, 2);
-        let encode_value = <Pattern as Encode<AsciiString>>::encode_to(&pattern, &encoder);
-        let expected_encode_string_1: AsciiString = generate_asciistring_from_vec(&vec![11, 0]);
-        let expected_encode_string_2: AsciiString = generate_asciistring_from_vec(&vec![19, 64]);
-        let expected_encode_value = expected_encode_string_1 + &expected_encode_string_2;
-        assert_eq!(encode_value, expected_encode_value);
-    }
-
-    #[test]
-    fn encode_pattern_to_vec_u8_case_1() {
-        let pattern = build_pattern_testcase_1();
-        let encoder = Encoder::initialize(2, 2, 2, 2);
-        let encode_vec = <Pattern as Encode<Vec<u8>>>::encode_to(&pattern, &encoder);
-        let mut expected_encode_vec_1: Vec<u8> = vec![5, 128];
-        let expected_encode_vec_2: Vec<u8> = vec![9, 192];
-        expected_encode_vec_1.extend(expected_encode_vec_2);
-        assert_eq!(encode_vec, expected_encode_vec_1);
-    }
-=======
->>>>>>> 187a6c18
 }