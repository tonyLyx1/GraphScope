--- conflicted
+++ resolved
@@ -15,15 +15,10 @@
 
 use std::cmp::Ordering;
 use std::collections::{BTreeMap, BTreeSet, HashMap};
-
-<<<<<<< HEAD
+use crate::extend_step::{ExtendEdge, ExtendStep};
+
 /// 边的方向：正向，反向或双向
-#[derive(Debug, Clone, PartialEq, Eq)]
-=======
-use super::extend_step::{ExtendEdge, ExtendStep};
-
 #[derive(Debug, Clone, Copy, PartialEq, Eq)]
->>>>>>> 6805715b
 pub enum Direction {
     Out = 0,
     Incoming = 1,
@@ -46,13 +41,8 @@
 /// 
 /// Remark: 由于完全对称的点拥有相同的index，需使用order字段加以区分
 #[derive(Debug, Clone)]
-<<<<<<< HEAD
 pub struct PatternVertex {
-    index: u64,
-=======
-struct PatternVertex {
     id: u64,
->>>>>>> 6805715b
     label: u64,
     index: u64,
     connect_edges: BTreeMap<u64, (u64, Direction)>,
@@ -63,8 +53,8 @@
 
 impl PatternVertex {
     /// ### Get Vertex Index
-    pub fn get_vertex_index(&self) -> u64 {
-        self.index
+    pub fn get_vertex_id(&self) -> u64 {
+        self.id
     }
 
     /// ### Get Vertex Label
@@ -73,20 +63,15 @@
     }
 
     /// ### Get Vertex Order
-    pub fn get_vertex_order(&self) -> u64 {
-        self.order
+    pub fn get_vertex_index(&self) -> u64 {
+        self.index
     }
 }
 
 /// 单条边的信息
 #[derive(Debug, Clone, Copy)]
-<<<<<<< HEAD
 pub struct PatternEdge {
-    index: u64,
-=======
-struct PatternEdge {
     id: u64,
->>>>>>> 6805715b
     label: u64,
     start_v_id: u64,
     end_v_id: u64,
@@ -97,18 +82,18 @@
 impl PatternEdge {
     /// ### Create a New PatternEdge
     pub fn create(
-        index: u64,
+        id: u64,
         label: u64,
-        start_v_index: u64,
-        end_v_index: u64,
+        start_v_id: u64,
+        end_v_id: u64,
         start_v_label: u64,
         end_v_label: u64
     ) -> PatternEdge {
         PatternEdge {
-            index,
+            id,
             label,
-            start_v_index,
-            end_v_index,
+            start_v_id,
+            end_v_id,
             start_v_label,
             end_v_label,
         }
@@ -121,13 +106,13 @@
     }
 
     /// ### Get Edge Index
-    pub fn get_edge_index(&self) -> u64 {
-        self.index
+    pub fn get_edge_id(&self) -> u64 {
+        self.id
     }
 
     /// ### Get the Indices of Both Start and End Vertices of the Edge
-    pub fn get_edge_vertices_index(&self) -> (u64, u64) {
-        (self.start_v_index, self.end_v_index)
+    pub fn get_edge_vertices_id(&self) -> (u64, u64) {
+        (self.start_v_id, self.end_v_id)
     }
 
     /// ### Get the Labels of Both Start and End Vertices of the Edge
@@ -165,7 +150,6 @@
         }
     }
 
-<<<<<<< HEAD
     /// ### Get the Order of two PatternEdges of a Pattern
     /// Order by Edge Label, Vertex Labels and Vertex Indices
     /// 
@@ -175,23 +159,6 @@
         let e1 = self.get_edge_from_edge_index(e1_index);
         let e2 = self.get_edge_from_edge_index(e2_index);
         // Compare the edge label
-=======
-    /// Get the Order of two PatternEdges of a Pattern
-    /// The comparison logics are:
-    /// if e1's label is less than e2's, then e1 < e2, vice versa,
-    /// else if equal, move to next comparison step:
-    /// if e1's start vertex label is less than e2's then e1 < e2, vice versa,
-    /// else if equal, move to next comparison step:
-    /// if e1's end vertex label is less than e2's ,then e1 < e2, vice versa,
-    /// else if equal, move to next comparison step:
-    /// if e1's start vertex's id is less than e2's then e1 < e2, vice versa,
-    /// else if equal, move to next comparison step:
-    /// if e1's end vertex's id is less than e2's ,then e1 < e2, vice versa,
-    /// else if equal, move to next comparison step:
-    fn cmp_edges(&self, e1_id: u64, e2_id: u64) -> Ordering {
-        let e1 = self.edges.get(&e1_id).unwrap();
-        let e2 = self.edges.get(&e2_id).unwrap();
->>>>>>> 6805715b
         match e1.label.cmp(&e2.label) {
             Ordering::Less => return Ordering::Less,
             Ordering::Greater => return Ordering::Greater,
@@ -209,29 +176,17 @@
             Ordering::Greater => return Ordering::Greater,
             _ => (),
         }
-<<<<<<< HEAD
         // Get orders for starting vertex
         let (e1_start_v_order, e1_end_v_order) = self.get_edge_vertices_order(e1_index);
         let (e2_start_v_order, e2_end_v_order) = self.get_edge_vertices_order(e2_index);
         // Compare the order of the starting vertex
         match e1_start_v_order.cmp(&e2_start_v_order) {
-=======
-        let e1_start_index = self.vertices.get(&e1.start_v_id).unwrap().index;
-        let e2_start_index = self.vertices.get(&e2.start_v_id).unwrap().index;
-        match e1_start_index.cmp(&e2_start_index) {
->>>>>>> 6805715b
             Ordering::Less => return Ordering::Less,
             Ordering::Greater => return Ordering::Greater,
             _ => (),
         }
-<<<<<<< HEAD
         // Compare the order of ending vertex
         match e1_end_v_order.cmp(&e2_end_v_order) {
-=======
-        let e1_end_index = self.vertices.get(&e1.end_v_id).unwrap().index;
-        let e2_end_index = self.vertices.get(&e2.end_v_id).unwrap().index;
-        match e1_end_index.cmp(&e2_end_index) {
->>>>>>> 6805715b
             Ordering::Less => return Ordering::Less,
             Ordering::Greater => return Ordering::Greater,
             _ => (),
@@ -240,12 +195,9 @@
         Ordering::Equal
     }
 
-<<<<<<< HEAD
     /// ### Get a vector of ordered edges's indexes of a Pattern
-=======
     /// Get a vector of ordered edges's indexes of a Pattern
     /// The comparison is based on the `cmp_edges` method above to get the Order
->>>>>>> 6805715b
     fn get_ordered_edges(&self) -> Vec<u64> {
         let mut ordered_edges = Vec::new();
         for (&edge, _) in &self.edges {
@@ -255,14 +207,13 @@
         ordered_edges
     }
 
-<<<<<<< HEAD
     /// ### Get Vertex Order from Vertex Index Reference
-    fn get_vertex_order(&self, vertex_index: &u64) -> u64 {
+    fn get_vertex_index(&self, vertex_index: &u64) -> u64 {
         let order = self
 			.vertices
 			.get(vertex_index)
 			.unwrap()
-			.order;
+			.index;
         order
     }
 }
@@ -288,10 +239,11 @@
     /// ### [Public] Get the order of both start and end vertices of an edge
     pub fn get_edge_vertices_order(&self, edge_index: u64) -> (u64, u64) {
         let edge = self.get_edge_from_edge_index(edge_index);
-        let start_v_order = self.get_vertex_order(&edge.start_v_index);
-        let end_v_order = self.get_vertex_order(&edge.end_v_index);
+        let start_v_order = self.get_vertex_index(&edge.start_v_id);
+        let end_v_order = self.get_vertex_index(&edge.end_v_id);
         (start_v_order, end_v_order)
-=======
+    }
+
     /// Get a edge encode unit of a PatternEdge
     /// The unit contains 5 components:
     /// (edge's label, start vertex's label, end vertex's label, start vertex's label, end vertex's label)
@@ -430,9 +382,16 @@
                             .edges
                             .insert(new_pattern_edge.id, new_pattern_edge);
                     }
+                    Direction::Bothway => {
+                        // To Be Completed
+                    }
+                    _ => {
+                        panic!("Error in extend step: invalid Direction Enum Value");
+                    }
                 }
             }
         }
+        
         // Add the newly extended pattern vertex to the new pattern
         new_pattern
             .vertex_label_map
@@ -444,7 +403,6 @@
             .insert(new_pattern_vertex.id, new_pattern_vertex);
         new_pattern.reorder_label_vertices(target_v_label);
         Some(new_pattern)
->>>>>>> 6805715b
     }
 }
 
@@ -498,18 +456,12 @@
                 .edge_label_map
                 .entry(edge.label)
                 .or_insert(BTreeSet::new());
-<<<<<<< HEAD
-            edge_set.insert(edge.index);
-            // Add or update the start vertex to the new Pattern
+            edge_set.insert(edge.id);
+            // Add or update the start & end vertex to the new Pattern
             match new_pattern
                 .vertices
-                .get_mut(&edge.start_v_index)
+                .get_mut(&edge.start_v_id)
             {
-=======
-            edge_set.insert(edge.id);
-            // Add or update the start & end vertex to the new Pattern
-            match new_pattern.vertices.get_mut(&edge.start_v_id) {
->>>>>>> 6805715b
                 // the start vertex existed, just update the connection info
                 Some(start_vertex) => {
                     start_vertex
@@ -546,16 +498,12 @@
                     vertex_set.insert(edge.start_v_id);
                 }
             }
-<<<<<<< HEAD
 
             // Add or update the end vertex to the new Pattern
             match new_pattern
                 .vertices
-                .get_mut(&edge.end_v_index)
+                .get_mut(&edge.end_v_id)
             {
-=======
-            match new_pattern.vertices.get_mut(&edge.end_v_id) {
->>>>>>> 6805715b
                 // the end vertex existed, just update the connection info
                 Some(end_vertex) => {
                     end_vertex
