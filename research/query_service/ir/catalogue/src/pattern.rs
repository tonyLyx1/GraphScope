//
//! Copyright 2020 Alibaba Group Holding Limited.
//!
//! Licensed under the Apache License, Version 2.0 (the "License");
//! you may not use this file except in compliance with the License.
//! You may obtain a copy of the License at
//!
//! http://www.apache.org/licenses/LICENSE-2.0
//!
//! Unless required by applicable law or agreed to in writing, software
//! distributed under the License is distributed on an "AS IS" BASIS,
//! WITHOUT WARRANTIES OR CONDITIONS OF ANY KIND, either express or implied.
//! See the License for the specific language governing permissions and
//! limitations under the License.

use std::cmp::{max, Ordering};
use std::collections::{BTreeMap, BTreeSet, HashMap, VecDeque};

use fast_math::log2;

<<<<<<< HEAD
use super::extend_step::{ExtendEdge, ExtendStep};
use super::pattern_meta::PatternMeta;
use crate::{Direction, Index, LabelID, ID};

// #[derive(Debug, Clone, Copy, PartialEq, Eq, PartialOrd, Ord)]
// pub enum Direction {
//     Out = 0,
//     In,
// }

// impl Direction {
//     pub fn to_u8(&self) -> u8 {
//         match self {
//             Direction::Out => 0,
//             Direction::In => 1,
//         }
//     }
// }
=======
use crate::extend_step::{ExtendEdge, ExtendStep};
use crate::pattern_meta::PatternMeta;
use crate::{Direction, Index, LabelID, ID};
>>>>>>> 2b23adb1

#[derive(Debug, Clone)]
pub struct PatternVertex {
    id: ID,
    label: LabelID,
    /// Used to Identify vertices with same label
    index: Index,
    /// Key: edge id, Value: (vertex id, direction)
    connect_edges: BTreeMap<ID, (ID, Direction)>,
    /// Key: vertex id, Value: Vec<(edge id, direction)>
    connect_vertices: BTreeMap<ID, Vec<(ID, Direction)>>,
    /// How many out edges connected to this vertex
    out_degree: usize,
    /// How many in edges connected to this vertex
    in_degree: usize,
}

/// Methods to access the fields of a PatternVertex
impl PatternVertex {
    pub fn get_id(&self) -> ID {
        self.id
    }

    pub fn get_label(&self) -> LabelID {
        self.label
    }

    pub fn get_index(&self) -> Index {
        self.index
    }

    pub fn get_connected_edges(&self) -> &BTreeMap<i32, (i32, Direction)> {
        &self.connect_edges
    }

    pub fn get_connected_vertices(&self) -> &BTreeMap<i32, Vec<(i32, Direction)>> {
        &self.connect_vertices
    }

    pub fn get_out_degree(&self) -> usize {
        self.out_degree
    }

    pub fn get_in_degree(&self) -> usize {
        self.in_degree
    }

    /// Get how many connections(both out and in) the current pattern vertex has
    pub fn get_connect_num(&self) -> usize {
        self.connect_edges.len()
    }

    /// Given a edge id, get the vertex connected to the current vertex through the edge with the connect direction
    pub fn get_connect_vertex_by_edge_id(&self, edge_id: ID) -> Option<(ID, Direction)> {
        self.connect_edges.get(&edge_id).cloned()
    }

    /// Given a vertex id, get all the edges connecting the given vertex and current vertex with the connect direction
    pub fn get_connect_edges_by_vertex_id(&self, vertex_id: ID) -> Vec<(ID, Direction)> {
        match self.connect_vertices.get(&vertex_id) {
            Some(connect_edges) => connect_edges.clone(),
            None => Vec::new(),
        }
    }

    /// Setters
    pub fn set_index(&mut self, index: i32) {
        self.index = index;
    }
}

#[derive(Debug, Clone, Copy)]
pub struct PatternEdge {
    id: ID,
    label: LabelID,
    start_v_id: ID,
    end_v_id: ID,
    start_v_label: LabelID,
    end_v_label: LabelID,
}

/// Initializers of PatternEdge
impl PatternEdge {
    /// Initializer
    pub fn new(
        id: ID, label: LabelID, start_v_id: ID, end_v_id: ID, start_v_label: LabelID, end_v_label: LabelID,
    ) -> PatternEdge {
        PatternEdge { id, label, start_v_id, end_v_id, start_v_label, end_v_label }
    }
}

/// Methods to access the fields of a PatternEdge
impl PatternEdge {
    pub fn get_id(&self) -> ID {
        self.id
    }

    pub fn get_label(&self) -> LabelID {
        self.label
    }

    pub fn get_start_vertex_id(&self) -> ID {
        self.start_v_id
    }

    pub fn get_end_vertex_id(&self) -> ID {
        self.end_v_id
    }

    pub fn get_start_vertex_label(&self) -> LabelID {
        self.start_v_label
    }

    pub fn get_end_vertex_label(&self) -> LabelID {
        self.end_v_label
    }
}

#[derive(Debug, Clone)]
pub struct Pattern {
    /// Key: edge id, Value: struct PatternEdge
    edges: BTreeMap<ID, PatternEdge>,
    /// Key: vertex id, Value: struct PatternVertex
    vertices: BTreeMap<ID, PatternVertex>,
    /// Key: edge label id, Value: BTreeSet<edge id>
    edge_label_map: BTreeMap<LabelID, BTreeSet<ID>>,
    /// Key: vertex label id, Value: BTreeSet<vertex id>
    vertex_label_map: BTreeMap<LabelID, BTreeSet<ID>>,
}

/// Initializers of Pattern
/// Initialize a Pattern containing only one vertex from hte vertex's id and label
impl From<(ID, LabelID)> for Pattern {
    fn from((vertex_id, vertex_label): (ID, LabelID)) -> Pattern {
        let vertex = PatternVertex {
            id: vertex_id,
            label: vertex_label,
            index: 0,
            connect_edges: BTreeMap::new(),
            connect_vertices: BTreeMap::new(),
            out_degree: 0,
            in_degree: 0,
        };
        Pattern::from(vertex)
    }
}

/// Initialze a Pattern from just a single Pattern Vertex
impl From<PatternVertex> for Pattern {
    fn from(vertex: PatternVertex) -> Pattern {
        Pattern {
            edges: BTreeMap::new(),
            vertices: BTreeMap::from([(vertex.id, vertex.clone())]),
            edge_label_map: BTreeMap::new(),
            vertex_label_map: BTreeMap::from([(vertex.label, BTreeSet::from([vertex.id]))]),
        }
    }
}

/// Initialize a Pattern from a vertor of Pattern Edges
impl From<Vec<PatternEdge>> for Pattern {
    fn from(edges: Vec<PatternEdge>) -> Pattern {
        if edges.len() == 0 {
            panic!(
                "There should be at least one pattern edge to get a pattern. 
                   To get a pattern with single vertex, it shoud call from Pattern Vertex"
            )
        }
        let mut new_pattern = Pattern {
            edges: BTreeMap::new(),
            vertices: BTreeMap::new(),
            edge_label_map: BTreeMap::new(),
            vertex_label_map: BTreeMap::new(),
        };
        for edge in edges {
            // Add the new Pattern Edge to the new Pattern
            new_pattern.edges.insert(edge.id, edge);
            let edge_set = new_pattern
                .edge_label_map
                .entry(edge.label)
                .or_insert(BTreeSet::new());
            edge_set.insert(edge.id);
            // Add or update the start & end vertex to the new Pattern
            match new_pattern.vertices.get_mut(&edge.start_v_id) {
                // the start vertex existed, just update the connection info
                Some(start_vertex) => {
                    start_vertex
                        .connect_edges
                        .insert(edge.id, (edge.end_v_id, Direction::Out));
                    let start_vertex_connect_vertices_vec = start_vertex
                        .connect_vertices
                        .entry(edge.end_v_id)
                        .or_insert(Vec::new());
                    start_vertex_connect_vertices_vec.push((edge.id, Direction::Out));
                    start_vertex.out_degree += 1;
                }
                // the start vertex not existed, add to the new Pattern
                None => {
                    new_pattern.vertices.insert(
                        edge.start_v_id,
                        PatternVertex {
                            id: edge.start_v_id,
                            label: edge.start_v_label,
                            index: 0,
                            connect_edges: BTreeMap::from([(edge.id, (edge.end_v_id, Direction::Out))]),
                            connect_vertices: BTreeMap::from([(
                                edge.end_v_id,
                                vec![(edge.id, Direction::Out)],
                            )]),
                            out_degree: 1,
                            in_degree: 0,
                        },
                    );
                    let vertex_set = new_pattern
                        .vertex_label_map
                        .entry(edge.start_v_label)
                        .or_insert(BTreeSet::new());
                    vertex_set.insert(edge.start_v_id);
                }
            }

            // Add or update the end vertex to the new Pattern
            match new_pattern.vertices.get_mut(&edge.end_v_id) {
                // the end vertex existed, just update the connection info
                Some(end_vertex) => {
                    end_vertex
                        .connect_edges
                        .insert(edge.id, (edge.start_v_id, Direction::In));
                    let end_vertex_connect_vertices_vec = end_vertex
                        .connect_vertices
                        .entry(edge.start_v_id)
                        .or_insert(Vec::new());
                    end_vertex_connect_vertices_vec.push((edge.id, Direction::In));
                    end_vertex.in_degree += 1;
                }
                // the end vertex not existed, add the new Pattern
                None => {
                    new_pattern.vertices.insert(
                        edge.end_v_id,
                        PatternVertex {
                            id: edge.end_v_id,
                            label: edge.end_v_label,
                            index: 0,
                            connect_edges: BTreeMap::from([(edge.id, (edge.start_v_id, Direction::In))]),
                            connect_vertices: BTreeMap::from([(
                                edge.start_v_id,
                                vec![(edge.id, Direction::In)],
                            )]),
                            out_degree: 0,
                            in_degree: 1,
                        },
                    );
                    let vertex_set = new_pattern
                        .vertex_label_map
                        .entry(edge.end_v_label)
                        .or_insert(BTreeSet::new());
                    vertex_set.insert(edge.end_v_id);
                }
            }
        }

        new_pattern
    }
}

/// Methods to access the fields of a Pattern or get some info from Pattern
impl Pattern {
    /// Get Edges References
    pub fn get_edges(&self) -> &BTreeMap<ID, PatternEdge> {
        &self.edges
    }

    /// Get Vertices References
    pub fn get_vertices(&self) -> &BTreeMap<ID, PatternVertex> {
        &self.vertices
    }

    /// Get Edge Label Map Reference
    pub fn get_edge_label_map(&self) -> &BTreeMap<LabelID, BTreeSet<ID>> {
        &self.edge_label_map
    }

    /// Get Vertex Label Map Reference
    pub fn get_vertex_label_map(&self) -> &BTreeMap<LabelID, BTreeSet<ID>> {
        &self.vertex_label_map
    }

    /// Get PatternEdge Reference from Edge ID
    pub fn get_edge_from_id(&self, edge_id: ID) -> Option<&PatternEdge> {
        self.edges.get(&edge_id)
    }

    /// Get PatternVertex Reference from Vertex ID
    pub fn get_vertex_from_id(&self, vertex_id: ID) -> Option<&PatternVertex> {
        self.vertices.get(&vertex_id)
    }

    pub fn get_edge_mut_from_id(&mut self, edge_id: ID) -> Option<&mut PatternEdge> {
        self.edges.get_mut(&edge_id)
    }

    pub fn get_vertex_mut_from_id(&mut self, vertex_id: ID) -> Option<&mut PatternVertex> {
        self.vertices.get_mut(&vertex_id)
    }

    /// Get Vertex Index from Vertex ID Reference
    pub fn get_vertex_index(&self, v_id: ID) -> Index {
        self.vertices.get(&v_id).unwrap().index
    }

    /// [Public] Get the order of both start and end vertices of an edge
    pub fn get_edge_vertices_index(&self, edge_id: ID) -> Option<(Index, Index)> {
        if let Some(edge) = self.get_edge_from_id(edge_id) {
            let start_v_index = self.get_vertex_index(edge.start_v_id);
            let end_v_index = self.get_vertex_index(edge.end_v_id);
            Some((start_v_index, end_v_index))
        } else {
            None
        }
    }

    /// Get the total number of edges in the pattern
    pub fn get_edge_num(&self) -> usize {
        self.edges.len()
    }

    /// Get the total number of vertices in the pattern
    pub fn get_vertex_num(&self) -> usize {
        self.vertices.len()
    }

    /// Get the total number of edge labels in the pattern
    pub fn get_edge_label_num(&self) -> usize {
        self.edge_label_map.len()
    }

    /// Get the total number of vertex labels in the pattern
    pub fn get_vertex_label_num(&self) -> usize {
        self.vertex_label_map.len()
    }

    /// Get the maximum edge label id of the current pattern
    pub fn get_max_edge_label(&self) -> Option<LabelID> {
        match self.edge_label_map.iter().last() {
            Some((max_label, _)) => Some(*max_label),
            None => None,
        }
    }

    /// Get the maximum vertex label id of the current pattern
    pub fn get_max_vertex_label(&self) -> Option<LabelID> {
        match self.vertex_label_map.iter().last() {
            Some((max_label, _)) => Some(*max_label),
            None => None,
        }
    }

    /// Compute at least how many bits are needed to represent edge labels
    /// At least 1 bit
    pub fn get_min_edge_label_bit_num(&self) -> usize {
        if let Some(max_edge_label) = self.get_max_edge_label() {
            max(1, log2((max_edge_label + 1) as f32).ceil() as usize)
        } else {
            1
        }
    }

    /// Compute at least how many bits are needed to represent vertex labels
    /// At least 1 bit
    pub fn get_min_vertex_label_bit_num(&self) -> usize {
        if let Some(max_vertex_label) = self.get_max_vertex_label() {
            max(1, log2((max_vertex_label + 1) as f32).ceil() as usize)
        } else {
            1
        }
    }

    /// Compute at least how many bits are needed to represent vertices with the same label
    /// At least 1 bit
    pub fn get_min_vertex_index_bit_num(&self) -> usize {
        // iterate through the hashmap and compute how many vertices have the same label in one set
        let mut min_index_bit_num: usize = 1;
        for (_, value) in self.vertex_label_map.iter() {
            let same_label_vertex_num = value.len() as u64;
            let index_bit_num: usize = log2(same_label_vertex_num as f32).ceil() as usize;
            if index_bit_num > min_index_bit_num {
                min_index_bit_num = index_bit_num;
            }
        }
        min_index_bit_num
    }
}

/// Methods for Pattern Encoding and Decoding
/// Include PatternVertex Reordering and PatternEdge Reordering
impl Pattern {
    fn reorder_label_vertices(&mut self, _v_label: i32) {}

    pub fn reorder_vertices(&mut self) {
        let mut v_labels = Vec::with_capacity(self.vertex_label_map.len());
        for (v_label, _) in &self.vertex_label_map {
            v_labels.push(*v_label)
        }
        for v_label in v_labels {
            self.reorder_label_vertices(v_label)
        }
    }

    /// Get a vector of ordered edges's indexes of a Pattern
    /// The comparison is based on the `cmp_edges` method above to get the Order
    pub fn get_ordered_edges(&self) -> Vec<ID> {
        let mut ordered_edges = Vec::new();
        for (&edge, _) in &self.edges {
            ordered_edges.push(edge);
        }
        ordered_edges.sort_by(|e1_id, e2_id| self.cmp_edges(*e1_id, *e2_id));
        ordered_edges
    }

    /// ### Get the Order of two PatternEdges in a Pattern
    /// Vertex Indices are taken into consideration
    fn cmp_edges(&self, e1_id: i32, e2_id: i32) -> Ordering {
        if e1_id == e2_id {
            return Ordering::Equal;
        }
        let e1 = self.edges.get(&e1_id).unwrap();
        let e2 = self.edges.get(&e2_id).unwrap();
        // Compare the label of starting vertex
        match e1.start_v_label.cmp(&e2.start_v_label) {
            Ordering::Less => return Ordering::Less,
            Ordering::Greater => return Ordering::Greater,
            _ => (),
        }
        // Compare the label of ending vertex
        match e1.end_v_label.cmp(&e2.end_v_label) {
            Ordering::Less => return Ordering::Less,
            Ordering::Greater => return Ordering::Greater,
            _ => (),
        }
        // Compare Edge Label
        match e1.label.cmp(&e2.label) {
            Ordering::Less => return Ordering::Less,
            Ordering::Greater => return Ordering::Greater,
            _ => (),
        }
        // Get orders for starting vertex
        let (e1_start_v_index, e1_end_v_index) = self
            .get_edge_vertices_index(e1.get_id())
            .unwrap();
        let (e2_start_v_order, e2_end_v_order) = self
            .get_edge_vertices_index(e2.get_id())
            .unwrap();
        // Compare the order of the starting vertex
        match e1_start_v_index.cmp(&e2_start_v_order) {
            Ordering::Less => return Ordering::Less,
            Ordering::Greater => return Ordering::Greater,
            _ => (),
        }
        // Compare the order of ending vertex
        match e1_end_v_index.cmp(&e2_end_v_order) {
            Ordering::Less => return Ordering::Less,
            Ordering::Greater => return Ordering::Greater,
            _ => (),
        }

        // Return as equal if still cannot distinguish
        Ordering::Equal
    }
}

/// Methods of Index Ranking
impl Pattern {
    pub fn index_ranking(&mut self) {
        self.set_initial_index();
        self.set_accurate_index();
    }

    /// ### Step-1: Set Initial Indices
    /// Set Initial Vertex Index Based on Comparison of Labels and In/Out Degrees
    fn set_initial_index(&mut self) {
        for (_, vertex_set) in self.vertex_label_map.iter() {
            let mut vertex_vec = Vec::with_capacity(vertex_set.len());
            for v_id in vertex_set.iter() {
                vertex_vec.push(*v_id);
            }
            // Sort vertices from small to large
            vertex_vec.sort_by(|v1_id, v2_id| self.cmp_vertices_for_initial_index(*v1_id, *v2_id));
            // Vertex Index is the value to be set to vertices.
            // Isomorphic Vertices may share the same vertex index
            let mut vertex_index = 0;
            // Vertex Index Implicit is to make sure that vertices sharing the same vertex index still occupy a place
            // eg: 0, 0, 2, 2, 2, 5
            let mut vertex_index_implicit = 0;
            let mut current_max_v_id = vertex_vec[0];
            for v_id in vertex_vec.iter() {
                let order = self.cmp_vertices_for_initial_index(*v_id, current_max_v_id);
                let vertex: &mut PatternVertex = self.vertices.get_mut(v_id).unwrap();
                match order {
                    Ordering::Greater => {
                        vertex_index = vertex_index_implicit;
                        vertex.set_index(vertex_index);
                        current_max_v_id = *v_id;
                    }
                    Ordering::Equal => {
                        vertex.set_index(vertex_index);
                    }
                    Ordering::Less => {
                        panic!("Error in setting initial vertex index, vertex_vec is not sorted")
                    }
                }
                vertex_index_implicit += 1;
            }
        }
    }

    /// Get the Order of two PatternVertices of a Pattern
<<<<<<< HEAD
    fn cmp_vertices_for_initial_index(&self, v1_id: i32, v2_id: i32) -> Ordering {
=======
    fn cmp_vertices(&self, v1_id: ID, v2_id: ID) -> Ordering {
>>>>>>> 2b23adb1
        if v1_id == v2_id {
            return Ordering::Equal;
        }
        let v1 = self.vertices.get(&v1_id).unwrap();
        let v2 = self.vertices.get(&v2_id).unwrap();
        match v1.label.cmp(&v2.label) {
            Ordering::Less => return Ordering::Less,
            Ordering::Greater => return Ordering::Greater,
            _ => (),
        }
        // Compare Vertex Out Degree
        match v1.out_degree.cmp(&v2.out_degree) {
            Ordering::Less => return Ordering::Less,
            Ordering::Greater => return Ordering::Greater,
            _ => (),
        }
        // Compare Vertex In Degree
        match v1.in_degree.cmp(&v2.in_degree) {
            Ordering::Less => return Ordering::Less,
            Ordering::Greater => return Ordering::Greater,
            _ => (),
        }
        // Compare the edge label and end_v_label for each connected edges of v1 and v2
        // Here, the incoming and outgoing edges should be compared separately to deal with bidirectional edge case
        // The 3-element tuple stores (edge_id, edge_label, end_v_label)
        let v1_connected_edges_iter = v1.get_connected_edges().iter();
        let v2_connected_edges_iter = v2.get_connected_edges().iter();
        let mut v1_connected_out_edges_info_array: Vec<(ID, LabelID, LabelID)> =
            Vec::with_capacity(v1.out_degree);
        let mut v1_connected_in_edges_info_array: Vec<(ID, LabelID, LabelID)> =
            Vec::with_capacity(v1.in_degree);
        let mut v2_connected_out_edges_info_array: Vec<(ID, LabelID, LabelID)> =
            Vec::with_capacity(v2.out_degree);
        let mut v2_connected_in_edges_info_array: Vec<(ID, LabelID, LabelID)> =
            Vec::with_capacity(v2.in_degree);
        for (v1_connected_edge_id, (v1_connected_edge_end_v_id, v1_connected_edge_dir)) in
            v1_connected_edges_iter
        {
            let v1_connected_edge_label = self
                .get_edge_from_id(*v1_connected_edge_id)
                .unwrap()
                .get_label();
            let v1_connected_edge_end_v_label = self
                .get_vertex_from_id(*v1_connected_edge_end_v_id)
                .unwrap()
                .get_label();
            match v1_connected_edge_dir {
                Direction::Out => v1_connected_out_edges_info_array.push((
                    *v1_connected_edge_id,
                    v1_connected_edge_label,
                    v1_connected_edge_end_v_label,
                )),
                Direction::In => v1_connected_in_edges_info_array.push((
                    *v1_connected_edge_id,
                    v1_connected_edge_label,
                    v1_connected_edge_end_v_label,
                )),
            }
        }
        for (v2_connected_edge_id, (v2_connected_edge_end_v_id, v2_connected_edge_dir)) in
            v2_connected_edges_iter
        {
            let v2_connected_edge_label = self
                .get_edge_from_id(*v2_connected_edge_id)
                .unwrap()
                .get_label();
            let v2_connected_edge_end_v_label = self
                .get_vertex_from_id(*v2_connected_edge_end_v_id)
                .unwrap()
                .get_label();
            match v2_connected_edge_dir {
                Direction::Out => v2_connected_out_edges_info_array.push((
                    *v2_connected_edge_id,
                    v2_connected_edge_label,
                    v2_connected_edge_end_v_label,
                )),
                Direction::In => v2_connected_in_edges_info_array.push((
                    *v2_connected_edge_id,
                    v2_connected_edge_label,
                    v2_connected_edge_end_v_label,
                )),
            }
        }
        // Double check the vector length in case of segmentation fault
        if (v1_connected_out_edges_info_array.len() != v2_connected_out_edges_info_array.len())
            || (v1_connected_in_edges_info_array.len() != v2_connected_in_edges_info_array.len())
        {
            panic!("Error in comparing vertices: failed to check out/in degree of vertices");
        }
        // Sort the edge arrays with respect to edge id
        v1_connected_out_edges_info_array
            .sort_by(|e1_info, e2_info| self.cmp_edges_without_index(e1_info.0, e2_info.0));
        v1_connected_in_edges_info_array
            .sort_by(|e1_info, e2_info| self.cmp_edges_without_index(e1_info.0, e2_info.0));
        v2_connected_out_edges_info_array
            .sort_by(|e1_info, e2_info| self.cmp_edges_without_index(e1_info.0, e2_info.0));
        v2_connected_in_edges_info_array
            .sort_by(|e1_info, e2_info| self.cmp_edges_without_index(e1_info.0, e2_info.0));
        // Compare the edge label and end_v_label for each connected edges of v1 and v2
        for index in 0..v1_connected_out_edges_info_array.len() {
            let v1_connected_out_edge_label = v1_connected_out_edges_info_array[index].1;
            let v1_connected_out_edge_end_v_label = v1_connected_out_edges_info_array[index].2;
            let v2_connected_out_edge_label = v2_connected_out_edges_info_array[index].1;
            let v2_connected_out_edge_end_v_label = v2_connected_out_edges_info_array[index].2;
            match v1_connected_out_edge_end_v_label.cmp(&v2_connected_out_edge_end_v_label) {
                Ordering::Less => return Ordering::Less,
                Ordering::Greater => return Ordering::Greater,
                Ordering::Equal => (),
            }
            match v1_connected_out_edge_label.cmp(&v2_connected_out_edge_label) {
                Ordering::Less => return Ordering::Less,
                Ordering::Greater => return Ordering::Greater,
                Ordering::Equal => (),
            }
        }
        for index in 0..v1_connected_in_edges_info_array.len() {
            let v1_connected_in_edge_label = v1_connected_in_edges_info_array[index].1;
            let v1_connected_in_edge_end_v_label = v1_connected_in_edges_info_array[index].2;
            let v2_connected_in_edge_label = v2_connected_in_edges_info_array[index].1;
            let v2_connected_in_edge_end_v_label = v2_connected_in_edges_info_array[index].2;
            match v1_connected_in_edge_end_v_label.cmp(&v2_connected_in_edge_end_v_label) {
                Ordering::Less => return Ordering::Less,
                Ordering::Greater => return Ordering::Greater,
                Ordering::Equal => (),
            }
            match v1_connected_in_edge_label.cmp(&v2_connected_in_edge_label) {
                Ordering::Less => return Ordering::Less,
                Ordering::Greater => return Ordering::Greater,
                Ordering::Equal => (),
            }
        }
        // Return Equal if Still Cannot Distinguish
        Ordering::Equal
    }

    /// ### Compare two edges by id
    /// Considers only the edge label, start/end vertex label
    ///
    /// Vertex Infices are not considered
    fn cmp_edges_without_index(&self, e1_id: ID, e2_id: ID) -> Ordering {
        if e1_id == e2_id {
            return Ordering::Equal;
        }
        let e1 = self.edges.get(&e1_id).unwrap();
        let e2 = self.edges.get(&e2_id).unwrap();
        // Compare the label of starting vertex
        match e1
            .get_start_vertex_label()
            .cmp(&e2.get_start_vertex_label())
        {
            Ordering::Less => return Ordering::Less,
            Ordering::Greater => return Ordering::Greater,
            _ => (),
        }
        // Compare the label of ending vertex
        match e1
            .get_end_vertex_label()
            .cmp(&e2.get_end_vertex_label())
        {
            Ordering::Less => return Ordering::Less,
            Ordering::Greater => return Ordering::Greater,
            _ => (),
        }
<<<<<<< HEAD
=======
        // Return as equal if still cannot distinguish
        Ordering::Equal
    }

    /// ### Get the Order of two PatternEdges in a Pattern
    /// Vertex Indices are taken into consideration
    fn cmp_edges(&self, e1_id: ID, e2_id: ID) -> Ordering {
        if e1_id == e2_id {
            return Ordering::Equal;
        }
        let e1 = self.edges.get(&e1_id).unwrap();
        let e2 = self.edges.get(&e2_id).unwrap();
>>>>>>> 2b23adb1
        // Compare Edge Label
        match e1.get_label().cmp(&e2.get_label()) {
            Ordering::Less => return Ordering::Less,
            Ordering::Greater => return Ordering::Greater,
            _ => (),
        }

        // Return as equal if still cannot distinguish
        Ordering::Equal
    }
<<<<<<< HEAD
=======
}

/// Methods of Index Ranking
impl Pattern {
    pub fn index_ranking(&mut self) {
        self.set_initial_index();
        self.set_accurate_index();
    }

    /// ### Step-1: Set Initial Indices
    /// Set Initial Vertex Index Based on Comparison of Labels and In/Out Degrees
    fn set_initial_index(&mut self) {
        for (_, vertex_set) in self.vertex_label_map.iter() {
            let mut vertex_vec = Vec::with_capacity(vertex_set.len());
            for v_id in vertex_set.iter() {
                vertex_vec.push(*v_id);
            }
            // Sort vertices from small to large
            vertex_vec.sort_by(|v1_id, v2_id| self.cmp_vertices(*v1_id, *v2_id));
            // Vertex Index is the value to be set to vertices.
            // Isomorphic Vertices may share the same vertex index
            let mut vertex_index = 0;
            // Vertex Index Implicit is to make sure that vertices sharing the same vertex index still occupy a place
            // eg: 0, 0, 2, 2, 2, 5
            let mut vertex_index_implicit = 0;
            let mut current_max_v_id = vertex_vec[0];
            for v_id in vertex_vec.iter() {
                let order = self.cmp_vertices(*v_id, current_max_v_id);
                let vertex: &mut PatternVertex = self.vertices.get_mut(v_id).unwrap();
                match order {
                    Ordering::Greater => {
                        vertex_index = vertex_index_implicit;
                        vertex.set_index(vertex_index);
                        current_max_v_id = *v_id;
                    }
                    Ordering::Equal => {
                        vertex.set_index(vertex_index);
                    }
                    Ordering::Less => {
                        panic!("Error in setting initial vertex index, vertex_vec is not sorted")
                    }
                }
                vertex_index_implicit += 1;
            }
        }
    }
>>>>>>> 2b23adb1

    /// ### Step-2: Set Accurate Indices
    /// Set Accurate Indices According to the Initial Indices Set in Step-1
    fn set_accurate_index(&mut self) {
        // Initializde the visited Hashmap for all the vertices
        let mut visited_map: HashMap<ID, bool> = HashMap::new();
        for (v_id, _) in self.get_vertices().iter() {
            visited_map.insert(*v_id, false);
        }
        // Iteratively find a group of vertices sharing the same index
<<<<<<< HEAD
        let same_index_vertex_groups: Vec<Vec<i32>> = self.get_same_index_vertex_groups();
=======
        let mut same_index_vertex_groups: Vec<Vec<ID>> = Vec::new();
        for (_, vertex_set) in self.get_vertex_label_map().iter() {
            let mut vertex_vec: Vec<ID> = Vec::new();
            // Push all the vertices with the same label into a vector
            for v_id in vertex_set.iter() {
                vertex_vec.push(*v_id);
            }
            // Sort vertices by their indices
            vertex_vec.sort_by(|v1_id, v2_id| {
                self.get_vertex_from_id(*v1_id)
                    .unwrap()
                    .get_index()
                    .cmp(
                        &self
                            .get_vertex_from_id(*v2_id)
                            .unwrap()
                            .get_index(),
                    )
            });
            let mut max_v_index = -1;
            for i in 0..vertex_vec.len() {
                let current_v_index = self
                    .get_vertex_from_id(vertex_vec[i])
                    .unwrap()
                    .get_index();
                match current_v_index.cmp(&max_v_index) {
                    Ordering::Greater => {
                        same_index_vertex_groups.push(vec![vertex_vec[i]]);
                        max_v_index = current_v_index;
                    }
                    Ordering::Equal => same_index_vertex_groups
                        .last_mut()
                        .unwrap()
                        .push(vertex_vec[i]),
                    Ordering::Less => {
                        panic!("Error in setting accurate index: vertex_vec is not well sorted")
                    }
                }
            }
        }
        same_index_vertex_groups.retain(|vertex_group| vertex_group.len() > 1);
>>>>>>> 2b23adb1

        // Constructing Neighboring Information for Vertex Groups Sharing the Same Index
        let mut vertex_neighbor_info_map: HashMap<ID, Vec<ID>> = HashMap::new();
        for i in 0..same_index_vertex_groups.len() {
            let vertex_group: &Vec<i32> = &same_index_vertex_groups[i];
            if vertex_group.len() == 1 {
                continue;
            } else {
                for v_id in vertex_group {
<<<<<<< HEAD
                    let neighbor_info: &mut Vec<(i32, i32)> = &mut Vec::new();
                    for (edge_id, (target_v_id, edge_direction)) in self
=======
                    let neighbor_info: &mut Vec<(ID, ID)> = &mut Vec::new();
                    for (edge_id, (target_v_id, _)) in self
>>>>>>> 2b23adb1
                        .get_vertex_from_id(*v_id)
                        .unwrap()
                        .get_connected_edges()
                        .iter()
                    {
                        neighbor_info.push((*edge_id, *target_v_id));
                    }
                    neighbor_info.sort_by(|edge_1, edge_2| self.cmp_edges(edge_1.0, edge_2.0));
                    let mut neighbor_vertices: Vec<ID> = Vec::with_capacity(neighbor_info.len());
                    for i in 0..neighbor_info.len() {
                        neighbor_vertices.push(neighbor_info[i].1);
                    }
                    neighbor_vertices.dedup();
                    vertex_neighbor_info_map.insert(*v_id, neighbor_vertices);
                }
            }
        }
        // Iteratively Compare the Indices of Vertices
        for vertex_group in same_index_vertex_groups {
            if vertex_group.len() == 1 {
                continue;
            }
            if vertex_group.len() > 1 {
<<<<<<< HEAD
                let initial_index: i32 = self
                    .get_vertex_from_id(vertex_group[0])
                    .unwrap()
                    .get_index();
                let mut accurate_index_vec: Vec<i32> = Vec::with_capacity(vertex_group.len());
=======
                let initial_index: Index = self
                    .get_vertex_from_id(vertex_group[0])
                    .unwrap()
                    .get_index();
                let mut accurate_index_vec: Vec<Index> = Vec::with_capacity(vertex_group.len());
>>>>>>> 2b23adb1
                for _ in 0..vertex_group.len() {
                    accurate_index_vec.push(initial_index);
                }
                for i in 0..(vertex_group.len()) {
                    // We only cares about how many vertices are (smaller) than Vertex i
                    for j in (i + 1)..vertex_group.len() {
                        match self.cmp_vertices_for_accurate_index(
                            vertex_group[i],
                            vertex_group[j],
                            &mut vertex_neighbor_info_map,
                            &mut visited_map,
                        ) {
                            Ordering::Less => accurate_index_vec[j] += 1,
                            Ordering::Greater => accurate_index_vec[i] += 1,
                            Ordering::Equal => (),
                        }
                    }
                    // Set index to Vertex i
                    self.get_vertex_mut_from_id(vertex_group[i])
                        .unwrap()
                        .set_index(accurate_index_vec[i]);
                }
            }
        }
    }

<<<<<<< HEAD
    fn get_same_index_vertex_groups(&mut self) -> Vec<Vec<i32>> {
        let mut same_index_vertex_groups: Vec<Vec<i32>> = Vec::new();
        for (v_label, vertex_set) in self.get_vertex_label_map().iter() {
            let mut vertex_vec: Vec<i32> = Vec::new();
            // Push all the vertices with the same label into a vector
            for v_id in vertex_set.iter() {
                vertex_vec.push(*v_id);
            }
            // Sort vertices by their indices
            vertex_vec.sort_by(|v1_id, v2_id| {
                self.get_vertex_from_id(*v1_id)
                    .unwrap()
                    .get_index()
                    .cmp(
                        &self
                            .get_vertex_from_id(*v2_id)
                            .unwrap()
                            .get_index(),
                    )
            });
            let mut max_v_index = -1;
            for i in 0..vertex_vec.len() {
                let current_v_index = self
                    .get_vertex_from_id(vertex_vec[i])
                    .unwrap()
                    .get_index();
                match current_v_index.cmp(&max_v_index) {
                    Ordering::Greater => {
                        same_index_vertex_groups.push(vec![vertex_vec[i]]);
                        max_v_index = current_v_index;
                    }
                    Ordering::Equal => same_index_vertex_groups
                        .last_mut()
                        .unwrap()
                        .push(vertex_vec[i]),
                    Ordering::Less => {
                        panic!("Error in setting accurate index: vertex_vec is not well sorted")
                    }
                }
            }
        }

        same_index_vertex_groups.retain(|vertex_group| vertex_group.len() > 1);
        same_index_vertex_groups
    }

    fn cmp_vertices_for_accurate_index(
        &mut self, v1_id: i32, v2_id: i32, vertex_neighbor_info_map: &HashMap<i32, Vec<i32>>,
        visited_map: &mut HashMap<i32, bool>,
=======
    fn cmp_vertices_for_accurate_index(
        &mut self, v1_id: ID, v2_id: ID, vertex_neighbor_info_map: &HashMap<ID, Vec<ID>>,
        visited_map: &mut HashMap<ID, bool>,
>>>>>>> 2b23adb1
    ) -> Ordering {
        // Return Equal if the Two Vertices Have the Same Index
        if v1_id == v2_id {
            return Ordering::Equal;
        }
        // Compare their Indices
        let v1_index = self
            .get_vertex_from_id(v1_id)
            .unwrap()
            .get_index();
        let v2_index = self
            .get_vertex_from_id(v2_id)
            .unwrap()
            .get_index();
        match v1_index.cmp(&v2_index) {
            Ordering::Greater => return Ordering::Greater,
            Ordering::Less => return Ordering::Less,
            Ordering::Equal => (),
        }
        // Return Equal if the Two Vertices Have Been Set As Visited
        if *visited_map.get(&v1_id).unwrap() && *visited_map.get(&v2_id).unwrap() {
            return Ordering::Equal;
        }
        // Set these two vertices as visited
        *visited_map.get_mut(&v1_id).unwrap() = true;
        *visited_map.get_mut(&v2_id).unwrap() = true;
        // What about the case when neighbor info retriving fails?
        let v1_neighbor_info = vertex_neighbor_info_map.get(&v1_id).unwrap();
        let v2_neighbor_info = vertex_neighbor_info_map.get(&v2_id).unwrap();
        if v1_neighbor_info.len() != v2_neighbor_info.len() {
            panic!("Error in cmp_vertices_for_accurate_index function: failed to set vertex neighbor info");
        }
        let neighbor_num: usize = v1_neighbor_info.len();
        for i in 0..neighbor_num {
            let v1_neighbor_vertex_id = v1_neighbor_info[i];
            let v2_neighbor_vertex_id = v2_neighbor_info[i];
            // Skip the steps below if the two neighbor vertices are visited
            if *visited_map.get(&v1_neighbor_vertex_id).unwrap()
                && *visited_map.get(&v2_neighbor_vertex_id).unwrap()
            {
                continue;
            }
            let order: Ordering = self.cmp_vertices_for_accurate_index(
                v1_neighbor_vertex_id,
                v2_neighbor_vertex_id,
                vertex_neighbor_info_map,
                visited_map,
            );
            match order {
                Ordering::Greater => {
                    *visited_map.get_mut(&v1_id).unwrap() = false;
                    *visited_map.get_mut(&v2_id).unwrap() = false;
                    return Ordering::Greater;
                }
                Ordering::Less => {
                    *visited_map.get_mut(&v1_id).unwrap() = false;
                    *visited_map.get_mut(&v2_id).unwrap() = false;
                    return Ordering::Less;
                }
                Ordering::Equal => continue,
            }
        }
        // Return Equal if Still Cannot Distinguish
        Ordering::Equal
    }
}

/// Methods for Pattern Extension
impl Pattern {
    /// Get all the vertices(id) with the same vertex label and vertex index
    /// These vertices are equivalent in the Pattern
    fn get_equivalent_vertices(&self, v_label: LabelID, v_index: Index) -> Vec<ID> {
        let mut equivalent_vertices = Vec::new();
        if let Some(vs_with_same_label) = self.vertex_label_map.get(&v_label) {
            for v_id in vs_with_same_label {
                if let Some(vertex) = self.vertices.get(v_id) {
                    if vertex.index == v_index {
                        equivalent_vertices.push(*v_id);
                    }
                }
            }
        }
        equivalent_vertices
    }

    /// Get the legal id for the future incoming vertex
    fn get_next_pattern_vertex_id(&self) -> ID {
        let mut new_vertex_id = self.vertices.len() as ID;
        while self.vertices.contains_key(&new_vertex_id) {
            new_vertex_id += 1;
        }
        new_vertex_id
    }

    /// Get the legal id for the future incoming vertex
    fn get_next_pattern_edge_id(&self) -> ID {
        let mut new_edge_id = self.edges.len() as ID;
        while self.edges.contains_key(&new_edge_id) {
            new_edge_id += 1;
        }
        new_edge_id
    }

    /// Extend the current Pattern to a new Pattern with the given ExtendStep
    /// If the ExtendStep is not matched with the current Pattern, the function will return None
    /// Else, it will return the new Pattern after the extension
    pub fn extend(&self, extend_step: ExtendStep) -> Option<Pattern> {
        let mut new_pattern = self.clone();
        let target_v_label = extend_step.get_target_v_label();
        let mut new_pattern_vertex = PatternVertex {
            id: new_pattern.get_next_pattern_vertex_id(),
            label: target_v_label,
            index: 0,
            connect_edges: BTreeMap::new(),
            connect_vertices: BTreeMap::new(),
            out_degree: 0,
            in_degree: 0,
        };
        for ((v_label, v_index), extend_edges) in extend_step.iter() {
            // Get all the vertices which can be used to extend with these extend edges
            let vertices_can_use = self.get_equivalent_vertices(*v_label, *v_index);
            // There's no enough vertices to extend, just return None
            if vertices_can_use.len() < extend_edges.len() {
                return None;
            }
            // Connect each vertex can be use to each extend edge
            for i in 0..extend_edges.len() {
                match extend_edges[i].get_direction() {
                    // Case that the extend edge's direciton is Out
                    Direction::Out => {
                        // new pattern edge info
                        let new_pattern_edge = PatternEdge {
                            id: new_pattern.get_next_pattern_edge_id(),
                            label: extend_edges[i].get_edge_label(),
                            start_v_id: vertices_can_use[i],
                            end_v_id: new_pattern_vertex.id,
                            start_v_label: self
                                .vertices
                                .get(&vertices_can_use[i])
                                .unwrap()
                                .label,
                            end_v_label: new_pattern_vertex.label,
                        };
                        // update newly extended pattern vertex's connection info
                        new_pattern_vertex
                            .connect_edges
                            .insert(new_pattern_edge.id, (vertices_can_use[i], Direction::In));
                        new_pattern_vertex
                            .connect_vertices
                            .insert(vertices_can_use[i], vec![(new_pattern_edge.id, Direction::Out)]);
                        new_pattern_vertex.in_degree += 1;
                        // Add the new pattern edge info to the new Pattern
                        new_pattern
                            .edge_label_map
                            .entry(new_pattern_edge.label)
                            .or_insert(BTreeSet::new())
                            .insert(new_pattern_edge.id);
                        new_pattern
                            .edges
                            .insert(new_pattern_edge.id, new_pattern_edge);
                    }
<<<<<<< HEAD
                    // Case that the extend edge's direction is In
=======
                    // Case that the extend edge's direction is Incoming
>>>>>>> 2b23adb1
                    Direction::In => {
                        let new_pattern_edge = PatternEdge {
                            id: new_pattern.get_next_pattern_edge_id(),
                            label: extend_edges[i].get_edge_label(),
                            start_v_id: new_pattern_vertex.id,
                            end_v_id: vertices_can_use[i],
                            start_v_label: new_pattern_vertex.label,
                            end_v_label: self
                                .vertices
                                .get(&vertices_can_use[i])
                                .unwrap()
                                .label,
                        };
                        new_pattern_vertex
                            .connect_edges
                            .insert(new_pattern_edge.id, (vertices_can_use[i], Direction::Out));
                        new_pattern_vertex
                            .connect_vertices
                            .insert(vertices_can_use[i], vec![(new_pattern_edge.id, Direction::In)]);
                        new_pattern_vertex.out_degree += 1;
                        new_pattern
                            .edge_label_map
                            .entry(new_pattern_edge.label)
                            .or_insert(BTreeSet::new())
                            .insert(new_pattern_edge.id);
                        new_pattern
                            .edges
                            .insert(new_pattern_edge.id, new_pattern_edge);
                    }
                }
            }
        }

        // Add the newly extended pattern vertex to the new pattern
        new_pattern
            .vertex_label_map
            .entry(new_pattern_vertex.label)
            .or_insert(BTreeSet::new())
            .insert(new_pattern_vertex.id);
        new_pattern
            .vertices
            .insert(new_pattern_vertex.id, new_pattern_vertex);
        new_pattern.reorder_label_vertices(target_v_label);
        Some(new_pattern)
    }

    /// Find all possible ExtendSteps of current pattern based on the given Pattern Meta
    pub fn get_extend_steps(&self, pattern_meta: &PatternMeta) -> Vec<ExtendStep> {
        let mut extend_steps = Vec::new();
        // Get all vertex labels from pattern meta as the possible extend target vertex
        let target_v_labels = pattern_meta.get_all_vertex_label_ids();
        // For every possible extend target vertex label, find its all connect edges to the current pattern
        for target_v_label in target_v_labels {
            // The collection of (the collection of extend edges)
            let mut extend_edgess = Vec::new();
            // The collection of extend edges with a source vertex id
            // The source vertex id is used to specify the extend edge is from which vertex of the pattern
            let mut extend_edges_with_src_id = Vec::new();
            for (_, src_vertex) in &self.vertices {
                // check whether there are some edges between the target vertex and the current source vertex
                let connect_edges =
                    pattern_meta.get_edges_between_vertices(src_vertex.label, target_v_label);
                // Transform all the connect edges to ExtendEdge and add to extend_edges_with_src_id
                for connect_edge in connect_edges {
                    let extend_edge =
                        ExtendEdge::new(src_vertex.label, src_vertex.index, connect_edge.0, connect_edge.1);
                    extend_edges_with_src_id.push((extend_edge, src_vertex.id));
                }
            }
            // Get the subsets of extend_edges_with_src_id, and add every subset to the extend edgess
            // The algorithm is BFS Search
            let mut queue = VecDeque::new();
            for (i, extend_edge) in extend_edges_with_src_id.iter().enumerate() {
                queue.push_back((vec![extend_edge.clone()], i + 1));
            }
            while queue.len() > 0 {
                let (extend_edges_combinations, max_index) = queue.pop_front().unwrap();
                let mut extend_edges = Vec::with_capacity(extend_edges_combinations.len());
                for (extend_edge, _) in &extend_edges_combinations {
                    extend_edges.push(*extend_edge);
                }
                extend_edgess.push(extend_edges);
                // Can't have more than one edge between two vertices (may be canceled in the future)
                'outer: for i in max_index..extend_edges_with_src_id.len() {
                    for (_, src_id) in &extend_edges_combinations {
                        if *src_id == extend_edges_with_src_id[i].1 {
                            continue 'outer;
                        }
                    }
                    let mut new_extend_edges_combinations = extend_edges_combinations.clone();
                    new_extend_edges_combinations.push(extend_edges_with_src_id[i]);
                    queue.push_back((new_extend_edges_combinations, i + 1));
                }
            }
            for extend_edges in extend_edgess {
                let extend_step = ExtendStep::from((target_v_label, extend_edges));
                extend_steps.push(extend_step);
            }
        }
        extend_steps
    }
}

<<<<<<< HEAD
/// Initialize a Pattern containing only one vertex from hte vertex's id and label
impl From<(i32, i32)> for Pattern {
    fn from((vertex_id, vertex_label): (i32, i32)) -> Pattern {
        let vertex = PatternVertex {
            id: vertex_id,
            label: vertex_label,
            index: 0,
            connect_edges: BTreeMap::new(),
            connect_vertices: BTreeMap::new(),
            out_degree: 0,
            in_degree: 0,
        };
        Pattern::from(vertex)
    }
}

/// Initialze a Pattern from just a single Pattern Vertex
impl From<PatternVertex> for Pattern {
    fn from(vertex: PatternVertex) -> Pattern {
        Pattern {
            edges: BTreeMap::new(),
            vertices: BTreeMap::from([(vertex.id, vertex.clone())]),
            edge_label_map: BTreeMap::new(),
            vertex_label_map: BTreeMap::from([(vertex.label, BTreeSet::from([vertex.id]))]),
        }
    }
}

// Initialize a Pattern from a vertor of Pattern Edges
impl From<Vec<PatternEdge>> for Pattern {
    fn from(edges: Vec<PatternEdge>) -> Pattern {
        if edges.len() == 0 {
            panic!(
                "There should be at least one pattern edge to get a pattern. 
                   To get a pattern with single vertex, it shoud call from Pattern Vertex"
            )
        }
        let mut new_pattern = Pattern {
            edges: BTreeMap::new(),
            vertices: BTreeMap::new(),
            edge_label_map: BTreeMap::new(),
            vertex_label_map: BTreeMap::new(),
        };
        for edge in edges {
            // Add the new Pattern Edge to the new Pattern
            new_pattern.edges.insert(edge.id, edge);
            let edge_set = new_pattern
                .edge_label_map
                .entry(edge.label)
                .or_insert(BTreeSet::new());
            edge_set.insert(edge.id);
            // Add or update the start & end vertex to the new Pattern
            match new_pattern.vertices.get_mut(&edge.start_v_id) {
                // the start vertex existed, just update the connection info
                Some(start_vertex) => {
                    start_vertex
                        .connect_edges
                        .insert(edge.id, (edge.end_v_id, Direction::Out));
                    let start_vertex_connect_vertices_vec = start_vertex
                        .connect_vertices
                        .entry(edge.end_v_id)
                        .or_insert(Vec::new());
                    start_vertex_connect_vertices_vec.push((edge.id, Direction::Out));
                    start_vertex.out_degree += 1;
                }
                // the start vertex not existed, add to the new Pattern
                None => {
                    new_pattern.vertices.insert(
                        edge.start_v_id,
                        PatternVertex {
                            id: edge.start_v_id,
                            label: edge.start_v_label,
                            index: 0,
                            connect_edges: BTreeMap::from([(edge.id, (edge.end_v_id, Direction::Out))]),
                            connect_vertices: BTreeMap::from([(
                                edge.end_v_id,
                                vec![(edge.id, Direction::Out)],
                            )]),
                            out_degree: 1,
                            in_degree: 0,
                        },
                    );
                    let vertex_set = new_pattern
                        .vertex_label_map
                        .entry(edge.start_v_label)
                        .or_insert(BTreeSet::new());
                    vertex_set.insert(edge.start_v_id);
                }
            }

            // Add or update the end vertex to the new Pattern
            match new_pattern.vertices.get_mut(&edge.end_v_id) {
                // the end vertex existed, just update the connection info
                Some(end_vertex) => {
                    end_vertex
                        .connect_edges
                        .insert(edge.id, (edge.start_v_id, Direction::In));
                    let end_vertex_connect_vertices_vec = end_vertex
                        .connect_vertices
                        .entry(edge.start_v_id)
                        .or_insert(Vec::new());
                    end_vertex_connect_vertices_vec.push((edge.id, Direction::In));
                    end_vertex.in_degree += 1;
                }
                // the end vertex not existed, add the new Pattern
                None => {
                    new_pattern.vertices.insert(
                        edge.end_v_id,
                        PatternVertex {
                            id: edge.end_v_id,
                            label: edge.end_v_label,
                            index: 0,
                            connect_edges: BTreeMap::from([(edge.id, (edge.start_v_id, Direction::In))]),
                            connect_vertices: BTreeMap::from([(
                                edge.start_v_id,
                                vec![(edge.id, Direction::In)],
                            )]),
                            out_degree: 0,
                            in_degree: 1,
                        },
                    );
                    let vertex_set = new_pattern
                        .vertex_label_map
                        .entry(edge.end_v_label)
                        .or_insert(BTreeSet::new());
                    vertex_set.insert(edge.end_v_id);
                }
            }
        }
        new_pattern
    }
}

=======
>>>>>>> 2b23adb1
#[cfg(test)]
mod tests {
    use std::collections::{BTreeMap, HashMap};
    use std::fs::File;

    use ir_core::{plan::meta::Schema, JsonIO};
<<<<<<< HEAD
=======
    use rand::Rng;

    use super::Direction;
    use super::Pattern;
    use super::PatternEdge;
    use super::PatternMeta;
    use super::{ExtendEdge, ExtendStep};
    use crate::codec::*;
    use crate::ID;

    /// The pattern looks like:
    /// A <-> A
    /// where <-> means two edges
    /// A's label's id is 0
    /// The edges's labels' id are both 0
    /// The left A has id 0
    /// The right A has id 1
    fn build_pattern_case1() -> Pattern {
        let pattern_vec = vec![
            PatternEdge { id: 0, label: 0, start_v_id: 0, end_v_id: 1, start_v_label: 0, end_v_label: 0 },
            PatternEdge { id: 1, label: 0, start_v_id: 1, end_v_id: 0, start_v_label: 0, end_v_label: 0 },
        ];
        Pattern::from(pattern_vec)
    }

    /// The pattern looks like:
    ///         B
    ///       /   \
    ///      A <-> A
    /// where <-> means two edges
    /// A's label id is 0, B's label id is 1
    /// The edges between two As have label id 0
    /// The edges between A and B have label id 1
    /// The left A has id 0
    /// The right A has id 1
    /// B has id 2
    fn build_pattern_case2() -> Pattern {
        let pattern_vec = vec![
            PatternEdge { id: 0, label: 0, start_v_id: 0, end_v_id: 1, start_v_label: 0, end_v_label: 0 },
            PatternEdge { id: 1, label: 0, start_v_id: 1, end_v_id: 0, start_v_label: 0, end_v_label: 0 },
            PatternEdge { id: 2, label: 1, start_v_id: 0, end_v_id: 2, start_v_label: 0, end_v_label: 1 },
            PatternEdge { id: 3, label: 1, start_v_id: 1, end_v_id: 2, start_v_label: 0, end_v_label: 1 },
        ];
        Pattern::from(pattern_vec)
    }

    /// The pattern looks like:
    ///     B(2) -> B(3)
    ///     |       |
    ///     A(0) -> A(1)
    /// where <-> means two edges
    /// Vertex Label Map:
    ///     A: 0, B: 1,
    /// Edge Label Map:
    ///     A-A: 0, A->B: 1, B-B: 2,
    fn build_pattern_case3() -> Pattern {
        let mut rng = rand::thread_rng();
        let pattern_vec = vec![
            PatternEdge {
                id: rng.gen::<i32>(),
                label: 0,
                start_v_id: 0,
                end_v_id: 1,
                start_v_label: 0,
                end_v_label: 0,
            },
            PatternEdge {
                id: rng.gen::<i32>(),
                label: 1,
                start_v_id: 0,
                end_v_id: 2,
                start_v_label: 0,
                end_v_label: 1,
            },
            PatternEdge {
                id: rng.gen::<i32>(),
                label: 1,
                start_v_id: 1,
                end_v_id: 3,
                start_v_label: 0,
                end_v_label: 1,
            },
            PatternEdge {
                id: rng.gen::<i32>(),
                label: 2,
                start_v_id: 2,
                end_v_id: 3,
                start_v_label: 1,
                end_v_label: 1,
            },
        ];
        Pattern::from(pattern_vec)
    }

    /// The pattern looks like:
    ///     B(2)  -> B(3)
    ///     |        |
    ///     A(0) <-> A(1)
    /// where <-> means two edges
    /// Vertex Label Map:
    ///     A: 0, B: 1,
    /// Edge Label Map:
    ///     A-A: 0, A->B: 1, B-B: 2,
    fn build_pattern_case4() -> Pattern {
        let mut rng = rand::thread_rng();
        let pattern_vec = vec![
            PatternEdge {
                id: rng.gen::<i32>(),
                label: 0,
                start_v_id: 0,
                end_v_id: 1,
                start_v_label: 0,
                end_v_label: 0,
            },
            PatternEdge {
                id: rng.gen::<i32>(),
                label: 0,
                start_v_id: 1,
                end_v_id: 0,
                start_v_label: 0,
                end_v_label: 0,
            },
            PatternEdge {
                id: rng.gen::<i32>(),
                label: 1,
                start_v_id: 0,
                end_v_id: 2,
                start_v_label: 0,
                end_v_label: 1,
            },
            PatternEdge {
                id: rng.gen::<i32>(),
                label: 1,
                start_v_id: 1,
                end_v_id: 3,
                start_v_label: 0,
                end_v_label: 1,
            },
            PatternEdge {
                id: rng.gen::<i32>(),
                label: 2,
                start_v_id: 2,
                end_v_id: 3,
                start_v_label: 1,
                end_v_label: 1,
            },
        ];
        Pattern::from(pattern_vec)
    }

    /// The pattern looks like
    ///         A(0) -> B(0)    A(1) <-> A(2)
    ///         |               |
    /// C(0) -> B(1) <- A(3) -> B(2) <- C(1) <- D(0)
    ///         |
    ///         C(2)
    /// where <-> means bidirectional edges
    /// Vertex Label Map
    ///     A: 3, B: 2, C: 1, D: 0
    /// Edge Label Map:
    ///     A-A: 20, A-B: 30, B-C: 15, C-D: 5
    fn build_pattern_case5() -> Pattern {
        let mut rng = rand::thread_rng();
        let label_a = 3;
        let label_b = 2;
        let label_c = 1;
        let label_d = 0;
        let id_vec_a: Vec<i32> = vec![100, 200, 300, 400];
        let id_vec_b: Vec<i32> = vec![10, 20, 30];
        let id_vec_c: Vec<i32> = vec![1, 2, 3];
        let id_vec_d: Vec<i32> = vec![1000];
        let pattern_vec = vec![
            PatternEdge {
                id: rng.gen::<i32>(),
                label: 15,
                start_v_id: id_vec_c[0],
                end_v_id: id_vec_b[1],
                start_v_label: label_c,
                end_v_label: label_b,
            },
            PatternEdge {
                id: rng.gen::<i32>(),
                label: 30,
                start_v_id: id_vec_a[0],
                end_v_id: id_vec_b[1],
                start_v_label: label_a,
                end_v_label: label_b,
            },
            PatternEdge {
                id: rng.gen::<i32>(),
                label: 15,
                start_v_id: id_vec_c[2],
                end_v_id: id_vec_b[1],
                start_v_label: label_c,
                end_v_label: label_b,
            },
            PatternEdge {
                id: rng.gen::<i32>(),
                label: 30,
                start_v_id: id_vec_a[0],
                end_v_id: id_vec_b[0],
                start_v_label: label_a,
                end_v_label: label_b,
            },
            PatternEdge {
                id: rng.gen::<i32>(),
                label: 30,
                start_v_id: id_vec_a[3],
                end_v_id: id_vec_b[1],
                start_v_label: label_a,
                end_v_label: label_b,
            },
            PatternEdge {
                id: rng.gen::<i32>(),
                label: 30,
                start_v_id: id_vec_a[3],
                end_v_id: id_vec_b[2],
                start_v_label: label_a,
                end_v_label: label_b,
            },
            PatternEdge {
                id: rng.gen::<i32>(),
                label: 30,
                start_v_id: id_vec_a[1],
                end_v_id: id_vec_b[2],
                start_v_label: label_a,
                end_v_label: label_b,
            },
            PatternEdge {
                id: rng.gen::<i32>(),
                label: 20,
                start_v_id: id_vec_a[1],
                end_v_id: id_vec_a[2],
                start_v_label: label_a,
                end_v_label: label_a,
            },
            PatternEdge {
                id: rng.gen::<i32>(),
                label: 20,
                start_v_id: id_vec_a[2],
                end_v_id: id_vec_a[1],
                start_v_label: label_a,
                end_v_label: label_a,
            },
            PatternEdge {
                id: rng.gen::<i32>(),
                label: 15,
                start_v_id: id_vec_c[1],
                end_v_id: id_vec_b[2],
                start_v_label: label_c,
                end_v_label: label_b,
            },
            PatternEdge {
                id: rng.gen::<i32>(),
                label: 5,
                start_v_id: id_vec_d[0],
                end_v_id: id_vec_c[1],
                start_v_label: label_d,
                end_v_label: label_c,
            },
        ];
        Pattern::from(pattern_vec)
    }

    /// Test Cases for Index Ranking
    fn build_pattern_index_ranking_case1() -> (Pattern, HashMap<String, i32>) {
        let mut rng = rand::thread_rng();
        let mut vertex_label_map: HashMap<String, i32> = HashMap::new();
        let mut vertex_id_map: HashMap<String, i32> = HashMap::new();
        let mut edge_label_map: HashMap<String, i32> = HashMap::new();
        edge_label_map.insert(String::from("A->A"), rng.gen::<i32>());
        edge_label_map.insert(String::from("A->B"), rng.gen::<i32>());
        vertex_label_map.insert(String::from("A"), rng.gen::<i32>());
        vertex_id_map.insert(String::from("A0"), rng.gen::<i32>());
        vertex_id_map.insert(String::from("A1"), rng.gen::<i32>());
        let pattern_vec = vec![PatternEdge {
            id: rng.gen::<i32>(),
            label: *edge_label_map.get("A->A").unwrap(),
            start_v_id: *vertex_id_map.get("A0").unwrap(),
            end_v_id: *vertex_id_map.get("A1").unwrap(),
            start_v_label: *vertex_label_map.get("A").unwrap(),
            end_v_label: *vertex_label_map.get("A").unwrap(),
        }];
        (Pattern::from(pattern_vec), vertex_id_map)
    }

    fn build_pattern_index_ranking_case2() -> (Pattern, HashMap<String, i32>) {
        let mut rng = rand::thread_rng();
        let mut vertex_label_map: HashMap<String, i32> = HashMap::new();
        let mut vertex_id_map: HashMap<String, i32> = HashMap::new();
        let mut edge_label_map: HashMap<String, i32> = HashMap::new();
        edge_label_map.insert(String::from("A->A"), rng.gen::<i32>());
        edge_label_map.insert(String::from("A->B"), rng.gen::<i32>());
        vertex_label_map.insert(String::from("A"), rng.gen::<i32>());
        vertex_id_map.insert(String::from("A0"), rng.gen::<i32>());
        vertex_id_map.insert(String::from("A1"), rng.gen::<i32>());
        let pattern_vec = vec![
            PatternEdge {
                id: rng.gen::<i32>(),
                label: *edge_label_map.get("A->A").unwrap(),
                start_v_id: *vertex_id_map.get("A0").unwrap(),
                end_v_id: *vertex_id_map.get("A1").unwrap(),
                start_v_label: *vertex_label_map.get("A").unwrap(),
                end_v_label: *vertex_label_map.get("A").unwrap(),
            },
            PatternEdge {
                id: rng.gen::<i32>(),
                label: *edge_label_map.get("A->A").unwrap(),
                start_v_id: *vertex_id_map.get("A1").unwrap(),
                end_v_id: *vertex_id_map.get("A0").unwrap(),
                start_v_label: *vertex_label_map.get("A").unwrap(),
                end_v_label: *vertex_label_map.get("A").unwrap(),
            },
        ];
        (Pattern::from(pattern_vec), vertex_id_map)
    }

    fn build_pattern_index_ranking_case3() -> (Pattern, HashMap<String, i32>) {
        let mut rng = rand::thread_rng();
        let mut vertex_label_map: HashMap<String, i32> = HashMap::new();
        let mut vertex_id_map: HashMap<String, i32> = HashMap::new();
        let mut edge_label_map: HashMap<String, i32> = HashMap::new();
        edge_label_map.insert(String::from("A->A"), rng.gen::<i32>());
        edge_label_map.insert(String::from("A->B"), rng.gen::<i32>());
        vertex_label_map.insert(String::from("A"), rng.gen::<i32>());
        vertex_label_map.insert(String::from("B"), rng.gen::<i32>());
        vertex_id_map.insert(String::from("A0"), rng.gen::<i32>());
        vertex_id_map.insert(String::from("A1"), rng.gen::<i32>());
        vertex_id_map.insert(String::from("B0"), rng.gen::<i32>());
        let pattern_vec = vec![
            PatternEdge {
                id: rng.gen::<i32>(),
                label: *edge_label_map.get("A->A").unwrap(),
                start_v_id: *vertex_id_map.get("A0").unwrap(),
                end_v_id: *vertex_id_map.get("A1").unwrap(),
                start_v_label: *vertex_label_map.get("A").unwrap(),
                end_v_label: *vertex_label_map.get("A").unwrap(),
            },
            PatternEdge {
                id: rng.gen::<i32>(),
                label: *edge_label_map.get("A->B").unwrap(),
                start_v_id: *vertex_id_map.get("A0").unwrap(),
                end_v_id: *vertex_id_map.get("B0").unwrap(),
                start_v_label: *vertex_label_map.get("A").unwrap(),
                end_v_label: *vertex_label_map.get("B").unwrap(),
            },
        ];
        (Pattern::from(pattern_vec), vertex_id_map)
    }

    fn build_pattern_index_ranking_case4() -> (Pattern, HashMap<String, i32>) {
        let mut rng = rand::thread_rng();
        let mut vertex_label_map: HashMap<String, i32> = HashMap::new();
        let mut vertex_id_map: HashMap<String, i32> = HashMap::new();
        let mut edge_label_map: HashMap<String, i32> = HashMap::new();
        edge_label_map.insert(String::from("A->A"), rng.gen::<i32>());
        edge_label_map.insert(String::from("A->B"), rng.gen::<i32>());
        vertex_label_map.insert(String::from("A"), rng.gen::<i32>());
        vertex_label_map.insert(String::from("B"), rng.gen::<i32>());
        vertex_id_map.insert(String::from("A0"), rng.gen::<i32>());
        vertex_id_map.insert(String::from("A1"), rng.gen::<i32>());
        vertex_id_map.insert(String::from("A2"), rng.gen::<i32>());
        let pattern_vec = vec![
            PatternEdge {
                id: rng.gen::<i32>(),
                label: *edge_label_map.get("A->A").unwrap(),
                start_v_id: *vertex_id_map.get("A0").unwrap(),
                end_v_id: *vertex_id_map.get("A1").unwrap(),
                start_v_label: *vertex_label_map.get("A").unwrap(),
                end_v_label: *vertex_label_map.get("A").unwrap(),
            },
            PatternEdge {
                id: rng.gen::<i32>(),
                label: *edge_label_map.get("A->A").unwrap(),
                start_v_id: *vertex_id_map.get("A0").unwrap(),
                end_v_id: *vertex_id_map.get("A2").unwrap(),
                start_v_label: *vertex_label_map.get("A").unwrap(),
                end_v_label: *vertex_label_map.get("A").unwrap(),
            },
            PatternEdge {
                id: rng.gen::<i32>(),
                label: *edge_label_map.get("A->A").unwrap(),
                start_v_id: *vertex_id_map.get("A2").unwrap(),
                end_v_id: *vertex_id_map.get("A0").unwrap(),
                start_v_label: *vertex_label_map.get("A").unwrap(),
                end_v_label: *vertex_label_map.get("A").unwrap(),
            },
        ];
        (Pattern::from(pattern_vec), vertex_id_map)
    }

    fn build_pattern_index_ranking_case5() -> (Pattern, HashMap<String, i32>) {
        let mut rng = rand::thread_rng();
        let mut vertex_label_map: HashMap<String, i32> = HashMap::new();
        let mut vertex_id_map: HashMap<String, i32> = HashMap::new();
        let mut edge_label_map: HashMap<String, i32> = HashMap::new();
        edge_label_map.insert(String::from("A->A"), rng.gen::<i32>());
        edge_label_map.insert(String::from("A->B"), rng.gen::<i32>());
        vertex_label_map.insert(String::from("A"), rng.gen::<i32>());
        vertex_label_map.insert(String::from("B"), rng.gen::<i32>());
        vertex_id_map.insert(String::from("A0"), rng.gen::<i32>());
        vertex_id_map.insert(String::from("A1"), rng.gen::<i32>());
        vertex_id_map.insert(String::from("A2"), rng.gen::<i32>());
        let pattern_vec = vec![
            PatternEdge {
                id: rng.gen::<i32>(),
                label: *edge_label_map.get("A->A").unwrap(),
                start_v_id: *vertex_id_map.get("A0").unwrap(),
                end_v_id: *vertex_id_map.get("A1").unwrap(),
                start_v_label: *vertex_label_map.get("A").unwrap(),
                end_v_label: *vertex_label_map.get("A").unwrap(),
            },
            PatternEdge {
                id: rng.gen::<i32>(),
                label: *edge_label_map.get("A->A").unwrap(),
                start_v_id: *vertex_id_map.get("A1").unwrap(),
                end_v_id: *vertex_id_map.get("A2").unwrap(),
                start_v_label: *vertex_label_map.get("A").unwrap(),
                end_v_label: *vertex_label_map.get("A").unwrap(),
            },
            PatternEdge {
                id: rng.gen::<i32>(),
                label: *edge_label_map.get("A->A").unwrap(),
                start_v_id: *vertex_id_map.get("A2").unwrap(),
                end_v_id: *vertex_id_map.get("A0").unwrap(),
                start_v_label: *vertex_label_map.get("A").unwrap(),
                end_v_label: *vertex_label_map.get("A").unwrap(),
            },
        ];
        (Pattern::from(pattern_vec), vertex_id_map)
    }

    fn build_pattern_index_ranking_case6() -> (Pattern, HashMap<String, i32>) {
        let mut rng = rand::thread_rng();
        let mut vertex_label_map: HashMap<String, i32> = HashMap::new();
        let mut vertex_id_map: HashMap<String, i32> = HashMap::new();
        let mut edge_label_map: HashMap<String, i32> = HashMap::new();
        edge_label_map.insert(String::from("A->A"), rng.gen::<i32>());
        edge_label_map.insert(String::from("A->B"), rng.gen::<i32>());
        edge_label_map.insert(String::from("B->A"), rng.gen::<i32>());
        vertex_label_map.insert(String::from("A"), rng.gen::<i32>());
        vertex_label_map.insert(String::from("B"), rng.gen::<i32>());
        vertex_id_map.insert(String::from("A0"), rng.gen::<i32>());
        vertex_id_map.insert(String::from("A1"), rng.gen::<i32>());
        vertex_id_map.insert(String::from("B0"), rng.gen::<i32>());
        let pattern_vec = vec![
            PatternEdge {
                id: rng.gen::<i32>(),
                label: *edge_label_map.get("A->A").unwrap(),
                start_v_id: *vertex_id_map.get("A0").unwrap(),
                end_v_id: *vertex_id_map.get("A1").unwrap(),
                start_v_label: *vertex_label_map.get("A").unwrap(),
                end_v_label: *vertex_label_map.get("A").unwrap(),
            },
            PatternEdge {
                id: rng.gen::<i32>(),
                label: *edge_label_map.get("A->A").unwrap(),
                start_v_id: *vertex_id_map.get("A1").unwrap(),
                end_v_id: *vertex_id_map.get("A0").unwrap(),
                start_v_label: *vertex_label_map.get("A").unwrap(),
                end_v_label: *vertex_label_map.get("A").unwrap(),
            },
            PatternEdge {
                id: rng.gen::<i32>(),
                label: *edge_label_map.get("A->B").unwrap(),
                start_v_id: *vertex_id_map.get("A1").unwrap(),
                end_v_id: *vertex_id_map.get("B0").unwrap(),
                start_v_label: *vertex_label_map.get("A").unwrap(),
                end_v_label: *vertex_label_map.get("B").unwrap(),
            },
            PatternEdge {
                id: rng.gen::<i32>(),
                label: *edge_label_map.get("B->A").unwrap(),
                start_v_id: *vertex_id_map.get("B0").unwrap(),
                end_v_id: *vertex_id_map.get("A0").unwrap(),
                start_v_label: *vertex_label_map.get("B").unwrap(),
                end_v_label: *vertex_label_map.get("A").unwrap(),
            },
        ];
        (Pattern::from(pattern_vec), vertex_id_map)
    }

    /// The extend step looks like:
    ///         B
    ///       /   \
    ///      A     A
    /// The left A has label id 0 and index 0
    /// The right A also has label id 0 and index 0, the two A's are equivalent
    /// The target vertex is B with label id 1
    /// The two extend edges are both with edge id 1
    /// pattern_case1 + extend_step_case1 = pattern_case2
    fn build_extend_step_case1() -> ExtendStep {
        let extend_edge1 = ExtendEdge::new(0, 0, 1, Direction::Out);
        let extend_edge2 = extend_edge1.clone();
        ExtendStep::from((1, vec![extend_edge1, extend_edge2]))
    }

    fn get_modern_pattern_meta() -> PatternMeta {
        let modern_schema_file = match File::open("resource/modern_schema.json") {
            Ok(file) => file,
            Err(_) => File::open("catalogue/resource/modern_schema.json").unwrap(),
        };
        let modern_schema = Schema::from_json(modern_schema_file).unwrap();
        PatternMeta::from(modern_schema)
    }

    /// Pattern from modern schema file
    /// Person only Pattern
    fn build_modern_pattern_case1() -> Pattern {
        Pattern::from((0, 0))
    }

    /// Software only Pattern
    fn build_modern_pattern_case2() -> Pattern {
        Pattern::from((0, 1))
    }
>>>>>>> 2b23adb1

    use crate::test_cases::*;
    use crate::Direction;

    /// Test whether the structure of pattern_case1 is the same as our previous description
    #[test]
    fn test_pattern_case1_structure() {
        let pattern_case1 = build_pattern_case1();
        let edges_num = pattern_case1.edges.len();
        assert_eq!(edges_num, 2);
        let vertices_num = pattern_case1.vertices.len();
        assert_eq!(vertices_num, 2);
        let edges_with_label_0 = pattern_case1.edge_label_map.get(&0).unwrap();
        assert_eq!(edges_with_label_0.len(), 2);
        let mut edges_with_label_0_iter = edges_with_label_0.iter();
        assert_eq!(*edges_with_label_0_iter.next().unwrap(), 0);
        assert_eq!(*edges_with_label_0_iter.next().unwrap(), 1);
        let vertices_with_label_0 = pattern_case1.vertex_label_map.get(&0).unwrap();
        assert_eq!(vertices_with_label_0.len(), 2);
        let mut vertices_with_label_0_iter = vertices_with_label_0.iter();
        assert_eq!(*vertices_with_label_0_iter.next().unwrap(), 0);
        assert_eq!(*vertices_with_label_0_iter.next().unwrap(), 1);
        let edge_0 = pattern_case1.edges.get(&0).unwrap();
        assert_eq!(edge_0.id, 0);
        assert_eq!(edge_0.label, 0);
        assert_eq!(edge_0.start_v_id, 0);
        assert_eq!(edge_0.end_v_id, 1);
        assert_eq!(edge_0.start_v_label, 0);
        assert_eq!(edge_0.end_v_label, 0);
        let edge_1 = pattern_case1.edges.get(&1).unwrap();
        assert_eq!(edge_1.id, 1);
        assert_eq!(edge_1.label, 0);
        assert_eq!(edge_1.start_v_id, 1);
        assert_eq!(edge_1.end_v_id, 0);
        assert_eq!(edge_1.start_v_label, 0);
        assert_eq!(edge_1.end_v_label, 0);
        let vertex_0 = pattern_case1.vertices.get(&0).unwrap();
        assert_eq!(vertex_0.id, 0);
        assert_eq!(vertex_0.label, 0);
        assert_eq!(vertex_0.connect_edges.len(), 2);
        let mut vertex_0_connect_edges_iter = vertex_0.connect_edges.iter();
        let (v0_e0, (v0_v0, v0_d0)) = vertex_0_connect_edges_iter.next().unwrap();
        assert_eq!(*v0_e0, 0);
        assert_eq!(*v0_v0, 1);
        assert_eq!(*v0_d0, Direction::Out);
        let (v0_e1, (v0_v1, v0_d1)) = vertex_0_connect_edges_iter.next().unwrap();
        assert_eq!(*v0_e1, 1);
        assert_eq!(*v0_v1, 1);
        assert_eq!(*v0_d1, Direction::In);
        assert_eq!(vertex_0.connect_vertices.len(), 1);
        let v0_v1_connected_edges = vertex_0.connect_vertices.get(&1).unwrap();
        assert_eq!(v0_v1_connected_edges.len(), 2);
        let mut v0_v1_connected_edges_iter = v0_v1_connected_edges.iter();
        assert_eq!(*v0_v1_connected_edges_iter.next().unwrap(), (0, Direction::Out));
        assert_eq!(*v0_v1_connected_edges_iter.next().unwrap(), (1, Direction::In));
        let vertex_1 = pattern_case1.vertices.get(&1).unwrap();
        assert_eq!(vertex_1.id, 1);
        assert_eq!(vertex_1.label, 0);
        assert_eq!(vertex_1.connect_edges.len(), 2);
        let mut vertex_1_connect_edges_iter = vertex_1.connect_edges.iter();
        let (v1_e0, (v1_v0, v1_d0)) = vertex_1_connect_edges_iter.next().unwrap();
        assert_eq!(*v1_e0, 0);
        assert_eq!(*v1_v0, 0);
        assert_eq!(*v1_d0, Direction::In);
        let (v1_e1, (v1_v1, v1_d1)) = vertex_1_connect_edges_iter.next().unwrap();
        assert_eq!(*v1_e1, 1);
        assert_eq!(*v1_v1, 0);
        assert_eq!(*v1_d1, Direction::Out);
        assert_eq!(vertex_1.connect_vertices.len(), 1);
        let v1_v0_connected_edges = vertex_1.connect_vertices.get(&0).unwrap();
        assert_eq!(v1_v0_connected_edges.len(), 2);
        let mut v1_v0_connected_edges_iter = v1_v0_connected_edges.iter();
        assert_eq!(*v1_v0_connected_edges_iter.next().unwrap(), (0, Direction::In));
        assert_eq!(*v1_v0_connected_edges_iter.next().unwrap(), (1, Direction::Out));
    }

    /// Test whether pattern_case1 + extend_step_case1 = pattern_case2
    #[test]
    fn test_pattern_case1_extend() {
        let pattern_case1 = build_pattern_case1();
        let extend_step = build_extend_step_case1();
        let pattern_after_extend = pattern_case1.extend(extend_step).unwrap();
        assert_eq!(pattern_after_extend.edges.len(), 4);
        assert_eq!(pattern_after_extend.vertices.len(), 3);
        // Pattern after extend should be exactly the same as pattern case2
        let pattern_case2 = build_pattern_case2();
        assert_eq!(pattern_after_extend.edges.len(), pattern_case2.edges.len());
        for i in 0..pattern_after_extend.edges.len() as ID {
            let edge1 = pattern_after_extend.edges.get(&i).unwrap();
            let edge2 = pattern_case2.edges.get(&i).unwrap();
            assert_eq!(edge1.id, edge2.id);
            assert_eq!(edge1.label, edge2.label);
            assert_eq!(edge1.start_v_id, edge2.start_v_id);
            assert_eq!(edge1.start_v_label, edge2.start_v_label);
            assert_eq!(edge1.end_v_id, edge2.end_v_id);
            assert_eq!(edge1.end_v_label, edge2.end_v_label);
        }
        assert_eq!(pattern_after_extend.edges.len(), pattern_case2.edges.len());
        for i in 0..pattern_after_extend.vertices.len() as ID {
            let vertex1 = pattern_after_extend.vertices.get(&i).unwrap();
            let vertex2 = pattern_after_extend.vertices.get(&i).unwrap();
            assert_eq!(vertex1.id, vertex2.id);
            assert_eq!(vertex1.label, vertex2.label);
            assert_eq!(vertex1.index, vertex2.index);
            assert_eq!(vertex1.in_degree, vertex2.in_degree);
            assert_eq!(vertex1.out_degree, vertex2.out_degree);
            assert_eq!(vertex1.connect_edges.len(), vertex2.connect_edges.len());
            assert_eq!(vertex1.connect_vertices.len(), vertex2.connect_vertices.len());
            for (connect_edge1_id, (connect_vertex1_id, dir1)) in &vertex1.connect_edges {
                let (connect_vertex2_id, dir2) = vertex2
                    .connect_edges
                    .get(connect_edge1_id)
                    .unwrap();
                assert_eq!(*connect_vertex1_id, *connect_vertex2_id);
                assert_eq!(*dir1, *dir2);
            }
            for (connect_vertex1_id, edge_connections1) in &vertex1.connect_vertices {
                let edge_connections2 = vertex2
                    .connect_vertices
                    .get(connect_vertex1_id)
                    .unwrap();
                let (connect_edge1_id, dir1) = edge_connections1[0];
                let (connect_edge2_id, dir2) = edge_connections2[0];
                assert_eq!(connect_edge1_id, connect_edge2_id);
                assert_eq!(dir1, dir2);
            }
        }
        assert_eq!(pattern_after_extend.edge_label_map.len(), pattern_case2.edge_label_map.len());
        for i in 0..=1 {
            let edges_with_labeli_1 = pattern_after_extend
                .edge_label_map
                .get(&i)
                .unwrap();
            let edges_with_labeli_2 = pattern_case2.edge_label_map.get(&i).unwrap();
            assert_eq!(edges_with_labeli_1.len(), edges_with_labeli_2.len());
            let mut edges_with_labeli_1_iter = edges_with_labeli_1.iter();
            let mut edges_with_labeli_2_iter = edges_with_labeli_2.iter();
            let mut edges_with_labeli_1_element = edges_with_labeli_1_iter.next();
            let mut edges_with_labeli_2_element = edges_with_labeli_2_iter.next();
            while edges_with_labeli_1_element.is_some() {
                assert_eq!(*edges_with_labeli_1_element.unwrap(), *edges_with_labeli_2_element.unwrap());
                edges_with_labeli_1_element = edges_with_labeli_1_iter.next();
                edges_with_labeli_2_element = edges_with_labeli_2_iter.next();
            }
        }
        assert_eq!(pattern_after_extend.vertex_label_map.len(), pattern_case2.vertex_label_map.len());
        for i in 0..=1 {
            let vertices_with_labeli_1 = pattern_after_extend
                .vertex_label_map
                .get(&i)
                .unwrap();
            let vertices_with_labeli_2 = pattern_case2.vertex_label_map.get(&i).unwrap();
            assert_eq!(vertices_with_labeli_1.len(), vertices_with_labeli_2.len());
            let mut vertices_with_labeli_1_iter = vertices_with_labeli_1.iter();
            let mut vertices_with_labeli_2_iter = vertices_with_labeli_2.iter();
            let mut vertices_with_labeli_1_element = vertices_with_labeli_1_iter.next();
            let mut vertices_with_labeli_2_element = vertices_with_labeli_2_iter.next();
            while vertices_with_labeli_1_element.is_some() {
                assert_eq!(
                    *vertices_with_labeli_1_element.unwrap(),
                    *vertices_with_labeli_2_element.unwrap()
                );
                vertices_with_labeli_1_element = vertices_with_labeli_1_iter.next();
                vertices_with_labeli_2_element = vertices_with_labeli_2_iter.next();
            }
        }
    }

    #[test]
    fn test_get_extend_steps_of_modern_case1() {
        let modern_pattern_meta = get_modern_pattern_meta();
        let person_only_pattern = build_modern_pattern_case1();
        let all_extend_steps = person_only_pattern.get_extend_steps(&modern_pattern_meta);
        assert_eq!(all_extend_steps.len(), 3);
        let mut out_0_0_0 = 0;
        let mut incoming_0_0_0 = 0;
        let mut out_0_0_1 = 0;
        for extend_step in all_extend_steps {
            let extend_edges = extend_step
                .get_extend_edges_by_start_v(0, 0)
                .unwrap();
            assert_eq!(extend_edges.len(), 1);
            let extend_edge = extend_edges[0];
            assert_eq!(extend_edge.get_start_vertex_label(), 0);
            assert_eq!(extend_edge.get_start_vertex_index(), 0);
            if extend_step.get_target_v_label() == 0 {
                if extend_edge.get_direction() == Direction::Out {
                    out_0_0_0 += 1;
                }
                if extend_edge.get_direction() == Direction::In {
                    incoming_0_0_0 += 1;
                }
            }
            if extend_step.get_target_v_label() == 1 && extend_edge.get_direction() == Direction::Out {
                out_0_0_1 += 1;
            }
        }
        assert_eq!(out_0_0_0, 1);
        assert_eq!(incoming_0_0_0, 1);
        assert_eq!(out_0_0_1, 1);
    }

    #[test]
    fn test_get_extend_steps_of_modern_case2() {
        let modern_pattern_meta = get_modern_pattern_meta();
        let person_only_pattern = build_modern_pattern_case2();
        let all_extend_steps = person_only_pattern.get_extend_steps(&modern_pattern_meta);
        assert_eq!(all_extend_steps.len(), 1);
        assert_eq!(all_extend_steps[0].get_target_v_label(), 0);
        assert_eq!(all_extend_steps[0].get_diff_start_v_num(), 1);
        let extend_edge = all_extend_steps[0]
            .get_extend_edges_by_start_v(1, 0)
            .unwrap()[0];
        assert_eq!(extend_edge.get_start_vertex_label(), 1);
        assert_eq!(extend_edge.get_start_vertex_index(), 0);
        assert_eq!(extend_edge.get_edge_label(), 1);
        assert_eq!(extend_edge.get_direction(), Direction::In);
    }

    #[test]
    fn test_get_extend_steps_of_modern_case3() {
        let modern_pattern_meta = get_modern_pattern_meta();
        let person_knows_person = build_modern_pattern_case3();
        let all_extend_steps = person_knows_person.get_extend_steps(&modern_pattern_meta);
        assert_eq!(all_extend_steps.len(), 11);
        let mut extend_steps_with_label_0_count = 0;
        let mut extend_steps_with_label_1_count = 0;
        let mut out_0_0_0_count = 0;
        let mut incoming_0_0_0_count = 0;
        let mut out_0_1_0_count = 0;
        let mut incoming_0_1_0_count = 0;
        let mut out_0_0_1_count = 0;
        let mut out_0_1_1_count = 0;
        let mut out_0_0_0_out_0_1_0_count = 0;
        let mut out_0_0_0_incoming_0_1_0_count = 0;
        let mut incoming_0_0_0_out_0_1_0_count = 0;
        let mut incoming_0_0_0_incoming_0_1_0_count = 0;
        let mut out_0_0_1_out_0_1_1_count = 0;
        for extend_step in all_extend_steps {
            if extend_step.get_target_v_label() == 0 {
                extend_steps_with_label_0_count += 1;
                if extend_step.get_diff_start_v_num() == 1 {
                    if extend_step.has_extend_from_start_v(0, 0) {
                        let extend_edges = extend_step
                            .get_extend_edges_by_start_v(0, 0)
                            .unwrap();
                        for extend_edge in extend_edges {
                            assert_eq!(extend_edge.get_start_vertex_label(), 0);
                            assert_eq!(extend_edge.get_start_vertex_index(), 0);
                            if extend_edge.get_direction() == Direction::Out
                                && extend_edge.get_edge_label() == 0
                            {
                                out_0_0_0_count += 1;
                            }
                            if extend_edge.get_direction() == Direction::In
                                && extend_edge.get_edge_label() == 0
                            {
                                incoming_0_0_0_count += 1
                            }
                            if extend_edge.get_direction() == Direction::Out
                                && extend_edge.get_edge_label() == 1
                            {
                                out_0_0_1_count += 1;
                            }
                            if extend_edge.get_direction() == Direction::Out
                                && extend_edge.get_edge_label() == 1
                            {
                                out_0_1_1_count += 1;
                            }
                        }
                    } else if extend_step.has_extend_from_start_v(0, 1) {
                        let extend_edges = extend_step
                            .get_extend_edges_by_start_v(0, 1)
                            .unwrap();
                        for extend_edge in extend_edges {
                            assert_eq!(extend_edge.get_start_vertex_label(), 0);
                            assert_eq!(extend_edge.get_start_vertex_index(), 1);
                            if extend_edge.get_direction() == Direction::In
                                && extend_edge.get_edge_label() == 0
                            {
                                out_0_1_0_count += 1;
                            }
                            if extend_edge.get_direction() == Direction::In
                                && extend_edge.get_edge_label() == 0
                            {
                                incoming_0_1_0_count += 1;
                            }
                            if extend_edge.get_direction() == Direction::Out
                                && extend_edge.get_edge_label() == 1
                            {
                                out_0_0_1_count += 1;
                            }
                            if extend_edge.get_direction() == Direction::Out
                                && extend_edge.get_edge_label() == 1
                            {
                                out_0_1_1_count += 1;
                            }
                        }
                    }
                } else if extend_step.get_diff_start_v_num() == 2 {
                    let mut found_out_0_0_0 = false;
                    let mut found_incoming_0_0_0 = false;
                    let mut found_out_0_1_0 = false;
                    let mut found_incoming_0_1_0 = false;
                    if extend_step.has_extend_from_start_v(0, 0) {
                        let extend_edges = extend_step
                            .get_extend_edges_by_start_v(0, 0)
                            .unwrap();
                        for extend_edge in extend_edges {
                            assert_eq!(extend_edge.get_start_vertex_label(), 0);
                            assert_eq!(extend_edge.get_start_vertex_index(), 0);
                            if extend_edge.get_direction() == Direction::Out
                                && extend_edge.get_edge_label() == 0
                            {
                                found_out_0_0_0 = true;
                            } else if extend_edge.get_direction() == Direction::In
                                && extend_edge.get_edge_label() == 0
                            {
                                found_incoming_0_0_0 = true;
                            }
                        }
                    }
                    if extend_step.has_extend_from_start_v(0, 1) {
                        let extend_edges = extend_step
                            .get_extend_edges_by_start_v(0, 1)
                            .unwrap();
                        for extend_edge in extend_edges {
                            assert_eq!(extend_edge.get_start_vertex_label(), 0);
                            assert_eq!(extend_edge.get_start_vertex_index(), 1);
                            if extend_edge.get_direction() == Direction::Out
                                && extend_edge.get_edge_label() == 0
                            {
                                found_out_0_1_0 = true;
                            } else if extend_edge.get_direction() == Direction::In
                                && extend_edge.get_edge_label() == 0
                            {
                                found_incoming_0_1_0 = true;
                            }
                        }
                    }
                    if found_out_0_0_0 && found_out_0_1_0 {
                        out_0_0_0_out_0_1_0_count += 1;
                    } else if found_out_0_0_0 && found_incoming_0_1_0 {
                        out_0_0_0_incoming_0_1_0_count += 1;
                    } else if found_incoming_0_0_0 && found_out_0_1_0 {
                        incoming_0_0_0_out_0_1_0_count += 1;
                    } else if found_incoming_0_0_0 && found_incoming_0_1_0 {
                        incoming_0_0_0_incoming_0_1_0_count += 1;
                    }
                }
            } else if extend_step.get_target_v_label() == 1 {
                extend_steps_with_label_1_count += 1;
                if extend_step.get_diff_start_v_num() == 1 {
                    if extend_step.has_extend_from_start_v(0, 0) {
                        let extend_edges = extend_step
                            .get_extend_edges_by_start_v(0, 0)
                            .unwrap();
                        for extend_edge in extend_edges {
                            assert_eq!(extend_edge.get_start_vertex_label(), 0);
                            assert_eq!(extend_edge.get_start_vertex_index(), 0);
                            if extend_edge.get_direction() == Direction::Out
                                && extend_edge.get_edge_label() == 1
                            {
                                out_0_0_1_count += 1;
                            }
                            if extend_edge.get_direction() == Direction::Out
                                && extend_edge.get_edge_label() == 0
                            {
                                out_0_0_0_count += 1;
                            }
                            if extend_edge.get_direction() == Direction::In
                                && extend_edge.get_edge_label() == 0
                            {
                                incoming_0_0_0_count += 1
                            }
                        }
                    } else if extend_step.has_extend_from_start_v(0, 1) {
                        let extend_edges = extend_step
                            .get_extend_edges_by_start_v(0, 1)
                            .unwrap();
                        for extend_edge in extend_edges {
                            assert_eq!(extend_edge.get_start_vertex_label(), 0);
                            assert_eq!(extend_edge.get_start_vertex_index(), 1);
                            if extend_edge.get_direction() == Direction::Out
                                && extend_edge.get_edge_label() == 1
                            {
                                out_0_1_1_count += 1;
                            }
                            if extend_edge.get_direction() == Direction::Out
                                && extend_edge.get_edge_label() == 0
                            {
                                out_0_0_0_count += 1;
                            }
                            if extend_edge.get_direction() == Direction::In
                                && extend_edge.get_edge_label() == 0
                            {
                                incoming_0_0_0_count += 1
                            }
                        }
                    }
                } else if extend_step.get_diff_start_v_num() == 2 {
                    let mut found_out_0_0_1 = false;
                    let mut found_out_0_1_1 = false;
                    if extend_step.has_extend_from_start_v(0, 0) {
                        let extend_edges = extend_step
                            .get_extend_edges_by_start_v(0, 0)
                            .unwrap();
                        for extend_edge in extend_edges {
                            assert_eq!(extend_edge.get_start_vertex_label(), 0);
                            assert_eq!(extend_edge.get_start_vertex_index(), 0);
                            if extend_edge.get_direction() == Direction::Out
                                && extend_edge.get_edge_label() == 1
                            {
                                found_out_0_0_1 = true;
                            }
                        }
                    }
                    if extend_step.has_extend_from_start_v(0, 1) {
                        let extend_edges = extend_step
                            .get_extend_edges_by_start_v(0, 1)
                            .unwrap();
                        for extend_edge in extend_edges {
                            assert_eq!(extend_edge.get_start_vertex_label(), 0);
                            assert_eq!(extend_edge.get_start_vertex_index(), 1);
                            if extend_edge.get_direction() == Direction::Out
                                && extend_edge.get_edge_label() == 1
                            {
                                found_out_0_1_1 = true;
                            }
                        }
                    }
                    if found_out_0_0_1 && found_out_0_1_1 {
                        out_0_0_1_out_0_1_1_count += 1;
                    }
                }
            }
        }
        assert_eq!(extend_steps_with_label_0_count, 8);
        assert_eq!(extend_steps_with_label_1_count, 3);
        assert_eq!(out_0_0_0_count, 1);
        assert_eq!(incoming_0_0_0_count, 1);
        assert_eq!(out_0_1_0_count, 1);
        assert_eq!(incoming_0_1_0_count, 1);
        assert_eq!(out_0_0_1_count, 1);
        assert_eq!(out_0_1_1_count, 1);
        assert_eq!(out_0_0_0_out_0_1_0_count, 1);
        assert_eq!(out_0_0_0_incoming_0_1_0_count, 1);
        assert_eq!(incoming_0_0_0_out_0_1_0_count, 1);
        assert_eq!(incoming_0_0_0_incoming_0_1_0_count, 1);
        assert_eq!(out_0_0_1_out_0_1_1_count, 1);
    }

    #[test]
    fn test_get_extend_steps_of_modern_case4() {
        let modern_pattern_meta = get_modern_pattern_meta();
        let person_created_software = build_modern_pattern_case4();
        let all_extend_steps = person_created_software.get_extend_steps(&modern_pattern_meta);
        assert_eq!(all_extend_steps.len(), 6);
        let mut extend_steps_with_label_0_count = 0;
        let mut extend_steps_with_label_1_count = 0;
        let mut out_0_0_0_count = 0;
        let mut incoming_0_0_0_count = 0;
        let mut incoming_1_0_1_count = 0;
        let mut out_0_0_0_incoming_1_0_1_count = 0;
        let mut incoming_0_0_0_incoming_1_0_1_count = 0;
        for extend_step in all_extend_steps {
            if extend_step.get_target_v_label() == 0 {
                extend_steps_with_label_0_count += 1;
                if extend_step.get_diff_start_v_num() == 1 {
                    if extend_step.has_extend_from_start_v(0, 0) {
                        let extend_edges = extend_step
                            .get_extend_edges_by_start_v(0, 0)
                            .unwrap();
                        for extend_edge in extend_edges {
                            assert_eq!(extend_edge.get_start_vertex_label(), 0);
                            assert_eq!(extend_edge.get_start_vertex_index(), 0);
                            if extend_edge.get_direction() == Direction::Out
                                && extend_edge.get_edge_label() == 0
                            {
                                out_0_0_0_count += 1;
                            }
                            if extend_edge.get_direction() == Direction::In
                                && extend_edge.get_edge_label() == 0
                            {
                                incoming_0_0_0_count += 1;
                            }
                            if extend_edge.get_direction() == Direction::In
                                && extend_edge.get_edge_label() == 1
                            {
                                incoming_1_0_1_count += 1;
                            }
                        }
                    } else if extend_step.has_extend_from_start_v(1, 0) {
                        let extend_edges = extend_step
                            .get_extend_edges_by_start_v(1, 0)
                            .unwrap();
                        for extend_edge in extend_edges {
                            assert_eq!(extend_edge.get_start_vertex_label(), 1);
                            assert_eq!(extend_edge.get_start_vertex_index(), 0);
                            if extend_edge.get_direction() == Direction::Out
                                && extend_edge.get_edge_label() == 0
                            {
                                out_0_0_0_count += 1;
                            }
                            if extend_edge.get_direction() == Direction::In
                                && extend_edge.get_edge_label() == 0
                            {
                                incoming_0_0_0_count += 1;
                            }
                            if extend_edge.get_direction() == Direction::In
                                && extend_edge.get_edge_label() == 1
                            {
                                incoming_1_0_1_count += 1;
                            }
                        }
                    }
                } else if extend_step.get_diff_start_v_num() == 2 {
                    let mut found_out_0_0_0 = false;
                    let mut found_incoming_1_0_1 = false;
                    let mut found_incoming_0_0_0 = false;
                    if extend_step.has_extend_from_start_v(0, 0) {
                        let extend_edges = extend_step
                            .get_extend_edges_by_start_v(0, 0)
                            .unwrap();
                        for extend_edge in extend_edges {
                            assert_eq!(extend_edge.get_start_vertex_label(), 0);
                            assert_eq!(extend_edge.get_start_vertex_index(), 0);
                            if extend_edge.get_direction() == Direction::Out
                                && extend_edge.get_edge_label() == 0
                            {
                                found_out_0_0_0 = true;
                            } else if extend_edge.get_direction() == Direction::In
                                && extend_edge.get_edge_label() == 0
                            {
                                found_incoming_0_0_0 = true;
                            }
                        }
                    }
                    if extend_step.has_extend_from_start_v(1, 0) {
                        let extend_edges = extend_step
                            .get_extend_edges_by_start_v(1, 0)
                            .unwrap();
                        for extend_edge in extend_edges {
                            assert_eq!(extend_edge.get_start_vertex_label(), 1);
                            assert_eq!(extend_edge.get_start_vertex_index(), 0);
                            if extend_edge.get_direction() == Direction::In
                                && extend_edge.get_edge_label() == 1
                            {
                                found_incoming_1_0_1 = true;
                            }
                        }
                    }
                    if found_out_0_0_0 && found_incoming_1_0_1 {
                        out_0_0_0_incoming_1_0_1_count += 1;
                    } else if found_incoming_0_0_0 && found_incoming_1_0_1 {
                        incoming_0_0_0_incoming_1_0_1_count += 1;
                    }
                }
            } else if extend_step.get_target_v_label() == 1 {
                extend_steps_with_label_1_count += 1;
            }
        }
        assert_eq!(extend_steps_with_label_0_count, 5);
        assert_eq!(extend_steps_with_label_1_count, 1);
        assert_eq!(out_0_0_0_count, 1);
        assert_eq!(incoming_0_0_0_count, 1);
        assert_eq!(incoming_1_0_1_count, 1);
        assert_eq!(out_0_0_0_incoming_1_0_1_count, 1);
        assert_eq!(incoming_0_0_0_incoming_1_0_1_count, 1);
    }

    #[test]
    fn test_get_extend_steps_of_ldbc_case1() {
        let ldbc_pattern_meta = get_ldbc_pattern_meta();
        let person_knows_person = build_ldbc_pattern_case1();
        let all_extend_steps = person_knows_person.get_extend_steps(&ldbc_pattern_meta);
        assert_eq!(all_extend_steps.len(), 41);
    }

    #[test]
    fn set_initial_index_case1() {
        let mut pattern = build_pattern_case1();
        pattern.set_initial_index();
        let vertices = pattern.get_vertices();
        assert_eq!(vertices.get(&0).unwrap().get_index(), 0);
        assert_eq!(vertices.get(&1).unwrap().get_index(), 0);
    }

    #[test]
    fn set_initial_index_case2() {
        let mut pattern = build_pattern_case2();
        pattern.set_initial_index();
        let vertices = pattern.get_vertices();
        assert_eq!(vertices.get(&0).unwrap().get_index(), 0);
        assert_eq!(vertices.get(&1).unwrap().get_index(), 0);
        assert_eq!(vertices.get(&2).unwrap().get_index(), 0);
    }

    #[test]
    fn set_initial_index_case3() {
        let mut pattern = build_pattern_case3();
        pattern.set_initial_index();
        let vertices = pattern.get_vertices();
        assert_eq!(vertices.get(&0).unwrap().get_index(), 1);
        assert_eq!(vertices.get(&1).unwrap().get_index(), 0);
        assert_eq!(vertices.get(&2).unwrap().get_index(), 1);
        assert_eq!(vertices.get(&3).unwrap().get_index(), 0);
    }

    #[test]
    fn set_initial_index_case4() {
        let mut pattern = build_pattern_case4();
        pattern.set_initial_index();
        let vertices = pattern.get_vertices();
        assert_eq!(vertices.get(&0).unwrap().get_index(), 0);
        assert_eq!(vertices.get(&1).unwrap().get_index(), 0);
        assert_eq!(vertices.get(&2).unwrap().get_index(), 1);
        assert_eq!(vertices.get(&3).unwrap().get_index(), 0);
    }

    #[test]
    fn set_initial_index_case5() {
        let mut pattern = build_pattern_case5();
        pattern.set_initial_index();
        let id_vec_a: Vec<i32> = vec![100, 200, 300, 400];
        let id_vec_b: Vec<i32> = vec![10, 20, 30];
        let id_vec_c: Vec<i32> = vec![1, 2, 3];
        let id_vec_d: Vec<i32> = vec![1000];
        let vertices = pattern.get_vertices();
        // A
        assert_eq!(vertices.get(&id_vec_a[0]).unwrap().get_index(), 1);
        assert_eq!(vertices.get(&id_vec_a[1]).unwrap().get_index(), 3);
        assert_eq!(vertices.get(&id_vec_a[2]).unwrap().get_index(), 0);
        assert_eq!(vertices.get(&id_vec_a[3]).unwrap().get_index(), 1);
        // B
        assert_eq!(vertices.get(&id_vec_b[0]).unwrap().get_index(), 0);
        assert_eq!(vertices.get(&id_vec_b[1]).unwrap().get_index(), 2);
        assert_eq!(vertices.get(&id_vec_b[2]).unwrap().get_index(), 1);
        // C
        assert_eq!(vertices.get(&id_vec_c[0]).unwrap().get_index(), 0);
        assert_eq!(vertices.get(&id_vec_c[1]).unwrap().get_index(), 2);
        assert_eq!(vertices.get(&id_vec_c[2]).unwrap().get_index(), 0);
        // D
        assert_eq!(vertices.get(&id_vec_d[0]).unwrap().get_index(), 0);
    }

    #[test]
    fn set_accurate_index_case1() {
        let mut pattern = build_pattern_case1();
        pattern.index_ranking();
        let vertices = pattern.get_vertices();
        assert_eq!(vertices.get(&0).unwrap().get_index(), 0);
        assert_eq!(vertices.get(&1).unwrap().get_index(), 0);
    }

    #[test]
    fn set_accurate_index_case2() {
        let mut pattern = build_pattern_case2();
        pattern.index_ranking();
        let vertices = pattern.get_vertices();
        assert_eq!(vertices.get(&0).unwrap().get_index(), 0);
        assert_eq!(vertices.get(&1).unwrap().get_index(), 0);
        assert_eq!(vertices.get(&2).unwrap().get_index(), 0);
    }

    #[test]
    fn set_accurate_index_case3() {
        let mut pattern = build_pattern_case3();
        pattern.index_ranking();
        let vertices = pattern.get_vertices();
        assert_eq!(vertices.get(&0).unwrap().get_index(), 1);
        assert_eq!(vertices.get(&1).unwrap().get_index(), 0);
        assert_eq!(vertices.get(&2).unwrap().get_index(), 1);
        assert_eq!(vertices.get(&3).unwrap().get_index(), 0);
    }

    #[test]
    fn set_accurate_index_case4() {
        let mut pattern = build_pattern_case4();
        pattern.index_ranking();
        let vertices = pattern.get_vertices();
        assert_eq!(vertices.get(&0).unwrap().get_index(), 1);
        assert_eq!(vertices.get(&1).unwrap().get_index(), 0);
        assert_eq!(vertices.get(&2).unwrap().get_index(), 1);
        assert_eq!(vertices.get(&3).unwrap().get_index(), 0);
    }

    #[test]
    fn set_accurate_index_case5() {
        let mut pattern = build_pattern_case5();
        pattern.index_ranking();
        let id_vec_a: Vec<i32> = vec![100, 200, 300, 400];
        let id_vec_b: Vec<i32> = vec![10, 20, 30];
        let id_vec_c: Vec<i32> = vec![1, 2, 3];
        let id_vec_d: Vec<i32> = vec![1000];
        let vertices = pattern.get_vertices();
        // A
        assert_eq!(vertices.get(&id_vec_a[0]).unwrap().get_index(), 1);
        assert_eq!(vertices.get(&id_vec_a[1]).unwrap().get_index(), 3);
        assert_eq!(vertices.get(&id_vec_a[2]).unwrap().get_index(), 0);
        assert_eq!(vertices.get(&id_vec_a[3]).unwrap().get_index(), 2);
        // B
        assert_eq!(vertices.get(&id_vec_b[0]).unwrap().get_index(), 0);
        assert_eq!(vertices.get(&id_vec_b[1]).unwrap().get_index(), 2);
        assert_eq!(vertices.get(&id_vec_b[2]).unwrap().get_index(), 1);
        // C
        assert_eq!(vertices.get(&id_vec_c[0]).unwrap().get_index(), 0);
        assert_eq!(vertices.get(&id_vec_c[1]).unwrap().get_index(), 2);
        assert_eq!(vertices.get(&id_vec_c[2]).unwrap().get_index(), 0);
        // D
        assert_eq!(vertices.get(&id_vec_d[0]).unwrap().get_index(), 0);
    }

    #[test]
    fn index_ranking_case1() {
        let (mut pattern, vertex_id_map) = build_pattern_index_ranking_case1();
        pattern.index_ranking();
        let vertices = pattern.get_vertices();
        assert_eq!(
            vertices
                .get(vertex_id_map.get("A0").unwrap())
                .unwrap()
                .get_index(),
            1
        );
        assert_eq!(
            vertices
                .get(vertex_id_map.get("A1").unwrap())
                .unwrap()
                .get_index(),
            0
        );
    }

    #[test]
    fn index_ranking_case2() {
        let (mut pattern, vertex_id_map) = build_pattern_index_ranking_case2();
        pattern.index_ranking();
        let vertices = pattern.get_vertices();
        assert_eq!(
            vertices
                .get(vertex_id_map.get("A0").unwrap())
                .unwrap()
                .get_index(),
            0
        );
        assert_eq!(
            vertices
                .get(vertex_id_map.get("A1").unwrap())
                .unwrap()
                .get_index(),
            0
        );
    }

    #[test]
    fn index_ranking_case3() {
        let (mut pattern, vertex_id_map) = build_pattern_index_ranking_case3();
        pattern.index_ranking();
        let vertices = pattern.get_vertices();
        assert_eq!(
            vertices
                .get(vertex_id_map.get("A0").unwrap())
                .unwrap()
                .get_index(),
            1
        );
        assert_eq!(
            vertices
                .get(vertex_id_map.get("A1").unwrap())
                .unwrap()
                .get_index(),
            0
        );
        assert_eq!(
            vertices
                .get(vertex_id_map.get("B0").unwrap())
                .unwrap()
                .get_index(),
            0
        );
    }

    #[test]
    fn index_ranking_case4() {
        let (mut pattern, vertex_id_map) = build_pattern_index_ranking_case4();
        pattern.index_ranking();
        let vertices = pattern.get_vertices();
        assert_eq!(
            vertices
                .get(vertex_id_map.get("A0").unwrap())
                .unwrap()
                .get_index(),
            2
        );
        assert_eq!(
            vertices
                .get(vertex_id_map.get("A1").unwrap())
                .unwrap()
                .get_index(),
            0
        );
        assert_eq!(
            vertices
                .get(vertex_id_map.get("A2").unwrap())
                .unwrap()
                .get_index(),
            1
        );
    }

    #[test]
    fn index_ranking_case5() {
        let (mut pattern, vertex_id_map) = build_pattern_index_ranking_case5();
        pattern.index_ranking();
        let vertices = pattern.get_vertices();
        assert_eq!(
            vertices
                .get(vertex_id_map.get("A0").unwrap())
                .unwrap()
                .get_index(),
            0
        );
        assert_eq!(
            vertices
                .get(vertex_id_map.get("A1").unwrap())
                .unwrap()
                .get_index(),
            0
        );
        assert_eq!(
            vertices
                .get(vertex_id_map.get("A2").unwrap())
                .unwrap()
                .get_index(),
            0
        );
    }

    #[test]
    fn index_ranking_case6() {
        let (mut pattern, vertex_id_map) = build_pattern_index_ranking_case6();
        pattern.index_ranking();
        let vertices = pattern.get_vertices();
        assert_eq!(
            vertices
                .get(vertex_id_map.get("A0").unwrap())
                .unwrap()
                .get_index(),
            0
        );
        assert_eq!(
            vertices
                .get(vertex_id_map.get("A1").unwrap())
                .unwrap()
                .get_index(),
            1
        );
        assert_eq!(
            vertices
                .get(vertex_id_map.get("B0").unwrap())
                .unwrap()
                .get_index(),
            0
        );
    }

    #[test]
    fn index_ranking_case7() {
        let (mut pattern, vertex_id_map) = build_pattern_index_ranking_case7();
        pattern.index_ranking();
        let vertices = pattern.get_vertices();
        assert_eq!(
            vertices
                .get(vertex_id_map.get("A0").unwrap())
                .unwrap()
                .get_index(),
            0
        );
        assert_eq!(
            vertices
                .get(vertex_id_map.get("A1").unwrap())
                .unwrap()
                .get_index(),
            0
        );
        assert_eq!(
            vertices
                .get(vertex_id_map.get("B0").unwrap())
                .unwrap()
                .get_index(),
            0
        );
    }

    #[test]
    fn index_ranking_case8() {
        let (mut pattern, vertex_id_map) = build_pattern_index_ranking_case8();
        pattern.index_ranking();
        let vertices = pattern.get_vertices();
        assert_eq!(
            vertices
                .get(vertex_id_map.get("A0").unwrap())
                .unwrap()
                .get_index(),
            0
        );
        assert_eq!(
            vertices
                .get(vertex_id_map.get("A1").unwrap())
                .unwrap()
                .get_index(),
            0
        );
        assert_eq!(
            vertices
                .get(vertex_id_map.get("B0").unwrap())
                .unwrap()
                .get_index(),
            0
        );
        assert_eq!(
            vertices
                .get(vertex_id_map.get("B1").unwrap())
                .unwrap()
                .get_index(),
            0
        );
    }

    #[test]
    fn index_ranking_case9() {
        let (mut pattern, vertex_id_map) = build_pattern_index_ranking_case9();
        pattern.index_ranking();
        let vertices = pattern.get_vertices();
        assert_eq!(
            vertices
                .get(vertex_id_map.get("A0").unwrap())
                .unwrap()
                .get_index(),
            1
        );
        assert_eq!(
            vertices
                .get(vertex_id_map.get("A1").unwrap())
                .unwrap()
                .get_index(),
            0
        );
        assert_eq!(
            vertices
                .get(vertex_id_map.get("B0").unwrap())
                .unwrap()
                .get_index(),
            1
        );
        assert_eq!(
            vertices
                .get(vertex_id_map.get("B1").unwrap())
                .unwrap()
                .get_index(),
            0
        );
    }

    #[test]
    fn index_ranking_case10() {
        let (mut pattern, vertex_id_map) = build_pattern_index_ranking_case10();
        pattern.index_ranking();
        let vertices = pattern.get_vertices();
        assert_eq!(
            vertices
                .get(vertex_id_map.get("A0").unwrap())
                .unwrap()
                .get_index(),
            0
        );
        assert_eq!(
            vertices
                .get(vertex_id_map.get("A1").unwrap())
                .unwrap()
                .get_index(),
            0
        );
        assert_eq!(
            vertices
                .get(vertex_id_map.get("B0").unwrap())
                .unwrap()
                .get_index(),
            0
        );
        assert_eq!(
            vertices
                .get(vertex_id_map.get("B1").unwrap())
                .unwrap()
                .get_index(),
            0
        );
    }

    #[test]
    fn index_ranking_case11() {
        let (mut pattern, vertex_id_map) = build_pattern_index_ranking_case11();
        pattern.index_ranking();
        let vertices = pattern.get_vertices();
        assert_eq!(
            vertices
                .get(vertex_id_map.get("A0").unwrap())
                .unwrap()
                .get_index(),
            0
        );
        assert_eq!(
            vertices
                .get(vertex_id_map.get("A1").unwrap())
                .unwrap()
                .get_index(),
            1
        );
        assert_eq!(
            vertices
                .get(vertex_id_map.get("B0").unwrap())
                .unwrap()
                .get_index(),
            1
        );
        assert_eq!(
            vertices
                .get(vertex_id_map.get("B1").unwrap())
                .unwrap()
                .get_index(),
            2
        );
        assert_eq!(
            vertices
                .get(vertex_id_map.get("B2").unwrap())
                .unwrap()
                .get_index(),
            0
        );
    }

    #[test]
    fn index_ranking_case12() {
        let (mut pattern, vertex_id_map) = build_pattern_index_ranking_case12();
        pattern.index_ranking();
        let vertices = pattern.get_vertices();
        assert_eq!(
            vertices
                .get(vertex_id_map.get("A0").unwrap())
                .unwrap()
                .get_index(),
            0
        );
        assert_eq!(
            vertices
                .get(vertex_id_map.get("A1").unwrap())
                .unwrap()
                .get_index(),
            0
        );
        assert_eq!(
            vertices
                .get(vertex_id_map.get("B0").unwrap())
                .unwrap()
                .get_index(),
            2
        );
        assert_eq!(
            vertices
                .get(vertex_id_map.get("B1").unwrap())
                .unwrap()
                .get_index(),
            2
        );
        assert_eq!(
            vertices
                .get(vertex_id_map.get("B2").unwrap())
                .unwrap()
                .get_index(),
            0
        );
        assert_eq!(
            vertices
                .get(vertex_id_map.get("B3").unwrap())
                .unwrap()
                .get_index(),
            0
        );
    }

    #[test]
    fn index_ranking_case13() {
        let (mut pattern, vertex_id_map) = build_pattern_index_ranking_case13();
        pattern.index_ranking();
        let vertices = pattern.get_vertices();
        assert_eq!(
            vertices
                .get(vertex_id_map.get("A0").unwrap())
                .unwrap()
                .get_index(),
            1
        );
        assert_eq!(
            vertices
                .get(vertex_id_map.get("A1").unwrap())
                .unwrap()
                .get_index(),
            2
        );
        assert_eq!(
            vertices
                .get(vertex_id_map.get("A2").unwrap())
                .unwrap()
                .get_index(),
            0
        );
        assert_eq!(
            vertices
                .get(vertex_id_map.get("B0").unwrap())
                .unwrap()
                .get_index(),
            1
        );
        assert_eq!(
            vertices
                .get(vertex_id_map.get("B1").unwrap())
                .unwrap()
                .get_index(),
            2
        );
        assert_eq!(
            vertices
                .get(vertex_id_map.get("B2").unwrap())
                .unwrap()
                .get_index(),
            0
        );
    }

    #[test]
    fn index_ranking_case14() {
        let (mut pattern, vertex_id_map) = build_pattern_index_ranking_case14();
        pattern.index_ranking();
        let vertices = pattern.get_vertices();
        assert_eq!(
            vertices
                .get(vertex_id_map.get("A0").unwrap())
                .unwrap()
                .get_index(),
            0
        );
        assert_eq!(
            vertices
                .get(vertex_id_map.get("A1").unwrap())
                .unwrap()
                .get_index(),
            1
        );
        assert_eq!(
            vertices
                .get(vertex_id_map.get("B0").unwrap())
                .unwrap()
                .get_index(),
            2
        );
        assert_eq!(
            vertices
                .get(vertex_id_map.get("B1").unwrap())
                .unwrap()
                .get_index(),
            3
        );
        assert_eq!(
            vertices
                .get(vertex_id_map.get("B2").unwrap())
                .unwrap()
                .get_index(),
            1
        );
        assert_eq!(
            vertices
                .get(vertex_id_map.get("B3").unwrap())
                .unwrap()
                .get_index(),
            0
        );
        assert_eq!(
            vertices
                .get(vertex_id_map.get("C0").unwrap())
                .unwrap()
                .get_index(),
            0
        );
    }

    #[test]
    fn index_ranking_case15() {
        let (mut pattern, vertex_id_map) = build_pattern_index_ranking_case15();
        pattern.index_ranking();
        let vertices = pattern.get_vertices();
        assert_eq!(
            vertices
                .get(vertex_id_map.get("A0").unwrap())
                .unwrap()
                .get_index(),
            2
        );
        assert_eq!(
            vertices
                .get(vertex_id_map.get("A1").unwrap())
                .unwrap()
                .get_index(),
            1
        );
        assert_eq!(
            vertices
                .get(vertex_id_map.get("A2").unwrap())
                .unwrap()
                .get_index(),
            3
        );
        assert_eq!(
            vertices
                .get(vertex_id_map.get("A3").unwrap())
                .unwrap()
                .get_index(),
            0
        );
        assert_eq!(
            vertices
                .get(vertex_id_map.get("B0").unwrap())
                .unwrap()
                .get_index(),
            1
        );
        assert_eq!(
            vertices
                .get(vertex_id_map.get("B1").unwrap())
                .unwrap()
                .get_index(),
            2
        );
        assert_eq!(
            vertices
                .get(vertex_id_map.get("B2").unwrap())
                .unwrap()
                .get_index(),
            0
        );
        assert_eq!(
            vertices
                .get(vertex_id_map.get("C0").unwrap())
                .unwrap()
                .get_index(),
            0
        );
        assert_eq!(
            vertices
                .get(vertex_id_map.get("C1").unwrap())
                .unwrap()
                .get_index(),
            1
        );
    }

    #[test]
    fn index_ranking_case16() {
        let (mut pattern, vertex_id_map) = build_pattern_index_ranking_case16();
        pattern.index_ranking();
        let vertices = pattern.get_vertices();
        assert_eq!(
            vertices
                .get(vertex_id_map.get("A0").unwrap())
                .unwrap()
                .get_index(),
            2
        );
        assert_eq!(
            vertices
                .get(vertex_id_map.get("A1").unwrap())
                .unwrap()
                .get_index(),
            1
        );
        assert_eq!(
            vertices
                .get(vertex_id_map.get("A2").unwrap())
                .unwrap()
                .get_index(),
            3
        );
        assert_eq!(
            vertices
                .get(vertex_id_map.get("A3").unwrap())
                .unwrap()
                .get_index(),
            0
        );
        assert_eq!(
            vertices
                .get(vertex_id_map.get("B0").unwrap())
                .unwrap()
                .get_index(),
            1
        );
        assert_eq!(
            vertices
                .get(vertex_id_map.get("B1").unwrap())
                .unwrap()
                .get_index(),
            2
        );
        assert_eq!(
            vertices
                .get(vertex_id_map.get("B2").unwrap())
                .unwrap()
                .get_index(),
            0
        );
        assert_eq!(
            vertices
                .get(vertex_id_map.get("C0").unwrap())
                .unwrap()
                .get_index(),
            0
        );
        assert_eq!(
            vertices
                .get(vertex_id_map.get("C1").unwrap())
                .unwrap()
                .get_index(),
            1
        );
        assert_eq!(
            vertices
                .get(vertex_id_map.get("D0").unwrap())
                .unwrap()
                .get_index(),
            0
        );
    }

    #[test]
    fn index_ranking_case17() {
        let (mut pattern, vertex_id_map) = build_pattern_index_ranking_case17();
        pattern.index_ranking();
        let vertices = pattern.get_vertices();
        assert_eq!(
            vertices
                .get(vertex_id_map.get("A0").unwrap())
                .unwrap()
                .get_index(),
            1
        );
        assert_eq!(
            vertices
                .get(vertex_id_map.get("A1").unwrap())
                .unwrap()
                .get_index(),
            3
        );
        assert_eq!(
            vertices
                .get(vertex_id_map.get("A2").unwrap())
                .unwrap()
                .get_index(),
            5
        );
        assert_eq!(
            vertices
                .get(vertex_id_map.get("A3").unwrap())
                .unwrap()
                .get_index(),
            4
        );
        assert_eq!(
            vertices
                .get(vertex_id_map.get("A4").unwrap())
                .unwrap()
                .get_index(),
            2
        );
        assert_eq!(
            vertices
                .get(vertex_id_map.get("A5").unwrap())
                .unwrap()
                .get_index(),
            0
        );
    }

    #[test]
    fn index_ranking_case18() {
        let (mut pattern, vertex_id_map) = build_pattern_index_ranking_case18();
        pattern.index_ranking();
        let vertices = pattern.get_vertices();
        assert_eq!(
            vertices
                .get(vertex_id_map.get("A0").unwrap())
                .unwrap()
                .get_index(),
            0
        );
        assert_eq!(
            vertices
                .get(vertex_id_map.get("A1").unwrap())
                .unwrap()
                .get_index(),
            0
        );
        assert_eq!(
            vertices
                .get(vertex_id_map.get("A2").unwrap())
                .unwrap()
                .get_index(),
            0
        );
        assert_eq!(
            vertices
                .get(vertex_id_map.get("A3").unwrap())
                .unwrap()
                .get_index(),
            0
        );
        assert_eq!(
            vertices
                .get(vertex_id_map.get("A4").unwrap())
                .unwrap()
                .get_index(),
            0
        );
        assert_eq!(
            vertices
                .get(vertex_id_map.get("A5").unwrap())
                .unwrap()
                .get_index(),
            0
        );
    }

    #[test]
    fn test_encode_decode_of_case1() {
        let mut pattern = build_pattern_case1();
        let encoder = Encoder::init_by_pattern(&pattern, 4);
        pattern.index_ranking();
        let code1: Vec<u8> = pattern.encode_to(&encoder);
        let mut pattern: Pattern = Pattern::decode_from(code1.clone(), &encoder);
        let encoder = Encoder::init_by_pattern(&pattern, 4);
        pattern.index_ranking();
        let code2: Vec<u8> = pattern.encode_to(&encoder);
        assert_eq!(code1, code2);
    }

    #[test]
    fn test_encode_decode_of_case2() {
        let mut pattern = build_pattern_case2();
        let encoder = Encoder::init_by_pattern(&pattern, 4);
        pattern.index_ranking();
        let code1: Vec<u8> = pattern.encode_to(&encoder);
        let mut pattern: Pattern = Pattern::decode_from(code1.clone(), &encoder);
        let encoder = Encoder::init_by_pattern(&pattern, 4);
        pattern.index_ranking();
        let code2: Vec<u8> = pattern.encode_to(&encoder);
        assert_eq!(code1, code2);
    }

    #[test]
    fn test_encode_decode_of_case3() {
        let mut pattern = build_pattern_case3();
        let encoder = Encoder::init_by_pattern(&pattern, 4);
        pattern.index_ranking();
        let code1: Vec<u8> = pattern.encode_to(&encoder);
        let mut pattern = build_pattern_case3();
        let encoder = Encoder::init_by_pattern(&pattern, 4);
        pattern.index_ranking();
        let code2: Vec<u8> = pattern.encode_to(&encoder);
        assert_eq!(code1, code2);
    }

    #[test]
    fn test_encode_decode_of_case4() {
        let mut pattern = build_pattern_case4();
        let encoder = Encoder::init_by_pattern(&pattern, 4);
        pattern.index_ranking();
        let code1: Vec<u8> = pattern.encode_to(&encoder);
        let mut pattern = build_pattern_case4();
        let encoder = Encoder::init_by_pattern(&pattern, 4);
        pattern.index_ranking();
        let code2: Vec<u8> = pattern.encode_to(&encoder);
        assert_eq!(code1, code2);
    }

    #[test]
    fn test_encode_decode_of_case5() {
        let mut pattern = build_pattern_case5();
        let encoder = Encoder::init_by_pattern(&pattern, 4);
        pattern.index_ranking();
        let code1: Vec<u8> = pattern.encode_to(&encoder);
        let mut pattern = build_pattern_case5();
        let encoder = Encoder::init_by_pattern(&pattern, 4);
        pattern.index_ranking();
        let code2: Vec<u8> = pattern.encode_to(&encoder);
        assert_eq!(code1, code2);
    }
}<|MERGE_RESOLUTION|>--- conflicted
+++ resolved
@@ -18,30 +18,9 @@
 
 use fast_math::log2;
 
-<<<<<<< HEAD
-use super::extend_step::{ExtendEdge, ExtendStep};
-use super::pattern_meta::PatternMeta;
-use crate::{Direction, Index, LabelID, ID};
-
-// #[derive(Debug, Clone, Copy, PartialEq, Eq, PartialOrd, Ord)]
-// pub enum Direction {
-//     Out = 0,
-//     In,
-// }
-
-// impl Direction {
-//     pub fn to_u8(&self) -> u8 {
-//         match self {
-//             Direction::Out => 0,
-//             Direction::In => 1,
-//         }
-//     }
-// }
-=======
 use crate::extend_step::{ExtendEdge, ExtendStep};
 use crate::pattern_meta::PatternMeta;
 use crate::{Direction, Index, LabelID, ID};
->>>>>>> 2b23adb1
 
 #[derive(Debug, Clone)]
 pub struct PatternVertex {
@@ -73,11 +52,11 @@
         self.index
     }
 
-    pub fn get_connected_edges(&self) -> &BTreeMap<i32, (i32, Direction)> {
+    pub fn get_connected_edges(&self) -> &BTreeMap<ID, (ID, Direction)> {
         &self.connect_edges
     }
 
-    pub fn get_connected_vertices(&self) -> &BTreeMap<i32, Vec<(i32, Direction)>> {
+    pub fn get_connected_vertices(&self) -> &BTreeMap<ID, Vec<(ID, Direction)>> {
         &self.connect_vertices
     }
 
@@ -108,7 +87,7 @@
     }
 
     /// Setters
-    pub fn set_index(&mut self, index: i32) {
+    pub fn set_index(&mut self, index: Index) {
         self.index = index;
     }
 }
@@ -438,7 +417,7 @@
 /// Methods for Pattern Encoding and Decoding
 /// Include PatternVertex Reordering and PatternEdge Reordering
 impl Pattern {
-    fn reorder_label_vertices(&mut self, _v_label: i32) {}
+    fn reorder_label_vertices(&mut self, _v_label: LabelID) {}
 
     pub fn reorder_vertices(&mut self) {
         let mut v_labels = Vec::with_capacity(self.vertex_label_map.len());
@@ -463,7 +442,7 @@
 
     /// ### Get the Order of two PatternEdges in a Pattern
     /// Vertex Indices are taken into consideration
-    fn cmp_edges(&self, e1_id: i32, e2_id: i32) -> Ordering {
+    fn cmp_edges(&self, e1_id: ID, e2_id: ID) -> Ordering {
         if e1_id == e2_id {
             return Ordering::Equal;
         }
@@ -558,11 +537,7 @@
     }
 
     /// Get the Order of two PatternVertices of a Pattern
-<<<<<<< HEAD
-    fn cmp_vertices_for_initial_index(&self, v1_id: i32, v2_id: i32) -> Ordering {
-=======
-    fn cmp_vertices(&self, v1_id: ID, v2_id: ID) -> Ordering {
->>>>>>> 2b23adb1
+    fn cmp_vertices_for_initial_index(&self, v1_id: ID, v2_id: ID) -> Ordering {
         if v1_id == v2_id {
             return Ordering::Equal;
         }
@@ -726,21 +701,6 @@
             Ordering::Greater => return Ordering::Greater,
             _ => (),
         }
-<<<<<<< HEAD
-=======
-        // Return as equal if still cannot distinguish
-        Ordering::Equal
-    }
-
-    /// ### Get the Order of two PatternEdges in a Pattern
-    /// Vertex Indices are taken into consideration
-    fn cmp_edges(&self, e1_id: ID, e2_id: ID) -> Ordering {
-        if e1_id == e2_id {
-            return Ordering::Equal;
-        }
-        let e1 = self.edges.get(&e1_id).unwrap();
-        let e2 = self.edges.get(&e2_id).unwrap();
->>>>>>> 2b23adb1
         // Compare Edge Label
         match e1.get_label().cmp(&e2.get_label()) {
             Ordering::Less => return Ordering::Less,
@@ -751,55 +711,6 @@
         // Return as equal if still cannot distinguish
         Ordering::Equal
     }
-<<<<<<< HEAD
-=======
-}
-
-/// Methods of Index Ranking
-impl Pattern {
-    pub fn index_ranking(&mut self) {
-        self.set_initial_index();
-        self.set_accurate_index();
-    }
-
-    /// ### Step-1: Set Initial Indices
-    /// Set Initial Vertex Index Based on Comparison of Labels and In/Out Degrees
-    fn set_initial_index(&mut self) {
-        for (_, vertex_set) in self.vertex_label_map.iter() {
-            let mut vertex_vec = Vec::with_capacity(vertex_set.len());
-            for v_id in vertex_set.iter() {
-                vertex_vec.push(*v_id);
-            }
-            // Sort vertices from small to large
-            vertex_vec.sort_by(|v1_id, v2_id| self.cmp_vertices(*v1_id, *v2_id));
-            // Vertex Index is the value to be set to vertices.
-            // Isomorphic Vertices may share the same vertex index
-            let mut vertex_index = 0;
-            // Vertex Index Implicit is to make sure that vertices sharing the same vertex index still occupy a place
-            // eg: 0, 0, 2, 2, 2, 5
-            let mut vertex_index_implicit = 0;
-            let mut current_max_v_id = vertex_vec[0];
-            for v_id in vertex_vec.iter() {
-                let order = self.cmp_vertices(*v_id, current_max_v_id);
-                let vertex: &mut PatternVertex = self.vertices.get_mut(v_id).unwrap();
-                match order {
-                    Ordering::Greater => {
-                        vertex_index = vertex_index_implicit;
-                        vertex.set_index(vertex_index);
-                        current_max_v_id = *v_id;
-                    }
-                    Ordering::Equal => {
-                        vertex.set_index(vertex_index);
-                    }
-                    Ordering::Less => {
-                        panic!("Error in setting initial vertex index, vertex_vec is not sorted")
-                    }
-                }
-                vertex_index_implicit += 1;
-            }
-        }
-    }
->>>>>>> 2b23adb1
 
     /// ### Step-2: Set Accurate Indices
     /// Set Accurate Indices According to the Initial Indices Set in Step-1
@@ -810,11 +721,75 @@
             visited_map.insert(*v_id, false);
         }
         // Iteratively find a group of vertices sharing the same index
-<<<<<<< HEAD
-        let same_index_vertex_groups: Vec<Vec<i32>> = self.get_same_index_vertex_groups();
-=======
+        let same_index_vertex_groups: Vec<Vec<ID>> = self.get_same_index_vertex_groups();
+
+        // Constructing Neighboring Information for Vertex Groups Sharing the Same Index
+        let mut vertex_neighbor_info_map: HashMap<ID, Vec<ID>> = HashMap::new();
+        for i in 0..same_index_vertex_groups.len() {
+            let vertex_group: &Vec<ID> = &same_index_vertex_groups[i];
+            if vertex_group.len() == 1 {
+                continue;
+            } else {
+                for v_id in vertex_group {
+                    let neighbor_info: &mut Vec<(ID, ID)> = &mut Vec::new();
+                    for (edge_id, (target_v_id, _)) in self
+                        .get_vertex_from_id(*v_id)
+                        .unwrap()
+                        .get_connected_edges()
+                        .iter()
+                    {
+                        neighbor_info.push((*edge_id, *target_v_id));
+                    }
+                    neighbor_info.sort_by(|edge_1, edge_2| self.cmp_edges(edge_1.0, edge_2.0));
+                    let mut neighbor_vertices: Vec<ID> = Vec::with_capacity(neighbor_info.len());
+                    for i in 0..neighbor_info.len() {
+                        neighbor_vertices.push(neighbor_info[i].1);
+                    }
+                    neighbor_vertices.dedup();
+                    vertex_neighbor_info_map.insert(*v_id, neighbor_vertices);
+                }
+            }
+        }
+        // Iteratively Compare the Indices of Vertices
+        for vertex_group in same_index_vertex_groups {
+            if vertex_group.len() == 1 {
+                continue;
+            }
+            if vertex_group.len() > 1 {
+                let initial_index: Index = self
+                    .get_vertex_from_id(vertex_group[0])
+                    .unwrap()
+                    .get_index();
+                let mut accurate_index_vec: Vec<Index> = Vec::with_capacity(vertex_group.len());
+                for _ in 0..vertex_group.len() {
+                    accurate_index_vec.push(initial_index);
+                }
+                for i in 0..(vertex_group.len()) {
+                    // We only cares about how many vertices are (smaller) than Vertex i
+                    for j in (i + 1)..vertex_group.len() {
+                        match self.cmp_vertices_for_accurate_index(
+                            vertex_group[i],
+                            vertex_group[j],
+                            &mut vertex_neighbor_info_map,
+                            &mut visited_map,
+                        ) {
+                            Ordering::Less => accurate_index_vec[j] += 1,
+                            Ordering::Greater => accurate_index_vec[i] += 1,
+                            Ordering::Equal => (),
+                        }
+                    }
+                    // Set index to Vertex i
+                    self.get_vertex_mut_from_id(vertex_group[i])
+                        .unwrap()
+                        .set_index(accurate_index_vec[i]);
+                }
+            }
+        }
+    }
+
+    fn get_same_index_vertex_groups(&mut self) -> Vec<Vec<ID>> {
         let mut same_index_vertex_groups: Vec<Vec<ID>> = Vec::new();
-        for (_, vertex_set) in self.get_vertex_label_map().iter() {
+        for (v_label, vertex_set) in self.get_vertex_label_map().iter() {
             let mut vertex_vec: Vec<ID> = Vec::new();
             // Push all the vertices with the same label into a vector
             for v_id in vertex_set.iter() {
@@ -853,141 +828,14 @@
                 }
             }
         }
-        same_index_vertex_groups.retain(|vertex_group| vertex_group.len() > 1);
->>>>>>> 2b23adb1
-
-        // Constructing Neighboring Information for Vertex Groups Sharing the Same Index
-        let mut vertex_neighbor_info_map: HashMap<ID, Vec<ID>> = HashMap::new();
-        for i in 0..same_index_vertex_groups.len() {
-            let vertex_group: &Vec<i32> = &same_index_vertex_groups[i];
-            if vertex_group.len() == 1 {
-                continue;
-            } else {
-                for v_id in vertex_group {
-<<<<<<< HEAD
-                    let neighbor_info: &mut Vec<(i32, i32)> = &mut Vec::new();
-                    for (edge_id, (target_v_id, edge_direction)) in self
-=======
-                    let neighbor_info: &mut Vec<(ID, ID)> = &mut Vec::new();
-                    for (edge_id, (target_v_id, _)) in self
->>>>>>> 2b23adb1
-                        .get_vertex_from_id(*v_id)
-                        .unwrap()
-                        .get_connected_edges()
-                        .iter()
-                    {
-                        neighbor_info.push((*edge_id, *target_v_id));
-                    }
-                    neighbor_info.sort_by(|edge_1, edge_2| self.cmp_edges(edge_1.0, edge_2.0));
-                    let mut neighbor_vertices: Vec<ID> = Vec::with_capacity(neighbor_info.len());
-                    for i in 0..neighbor_info.len() {
-                        neighbor_vertices.push(neighbor_info[i].1);
-                    }
-                    neighbor_vertices.dedup();
-                    vertex_neighbor_info_map.insert(*v_id, neighbor_vertices);
-                }
-            }
-        }
-        // Iteratively Compare the Indices of Vertices
-        for vertex_group in same_index_vertex_groups {
-            if vertex_group.len() == 1 {
-                continue;
-            }
-            if vertex_group.len() > 1 {
-<<<<<<< HEAD
-                let initial_index: i32 = self
-                    .get_vertex_from_id(vertex_group[0])
-                    .unwrap()
-                    .get_index();
-                let mut accurate_index_vec: Vec<i32> = Vec::with_capacity(vertex_group.len());
-=======
-                let initial_index: Index = self
-                    .get_vertex_from_id(vertex_group[0])
-                    .unwrap()
-                    .get_index();
-                let mut accurate_index_vec: Vec<Index> = Vec::with_capacity(vertex_group.len());
->>>>>>> 2b23adb1
-                for _ in 0..vertex_group.len() {
-                    accurate_index_vec.push(initial_index);
-                }
-                for i in 0..(vertex_group.len()) {
-                    // We only cares about how many vertices are (smaller) than Vertex i
-                    for j in (i + 1)..vertex_group.len() {
-                        match self.cmp_vertices_for_accurate_index(
-                            vertex_group[i],
-                            vertex_group[j],
-                            &mut vertex_neighbor_info_map,
-                            &mut visited_map,
-                        ) {
-                            Ordering::Less => accurate_index_vec[j] += 1,
-                            Ordering::Greater => accurate_index_vec[i] += 1,
-                            Ordering::Equal => (),
-                        }
-                    }
-                    // Set index to Vertex i
-                    self.get_vertex_mut_from_id(vertex_group[i])
-                        .unwrap()
-                        .set_index(accurate_index_vec[i]);
-                }
-            }
-        }
-    }
-
-<<<<<<< HEAD
-    fn get_same_index_vertex_groups(&mut self) -> Vec<Vec<i32>> {
-        let mut same_index_vertex_groups: Vec<Vec<i32>> = Vec::new();
-        for (v_label, vertex_set) in self.get_vertex_label_map().iter() {
-            let mut vertex_vec: Vec<i32> = Vec::new();
-            // Push all the vertices with the same label into a vector
-            for v_id in vertex_set.iter() {
-                vertex_vec.push(*v_id);
-            }
-            // Sort vertices by their indices
-            vertex_vec.sort_by(|v1_id, v2_id| {
-                self.get_vertex_from_id(*v1_id)
-                    .unwrap()
-                    .get_index()
-                    .cmp(
-                        &self
-                            .get_vertex_from_id(*v2_id)
-                            .unwrap()
-                            .get_index(),
-                    )
-            });
-            let mut max_v_index = -1;
-            for i in 0..vertex_vec.len() {
-                let current_v_index = self
-                    .get_vertex_from_id(vertex_vec[i])
-                    .unwrap()
-                    .get_index();
-                match current_v_index.cmp(&max_v_index) {
-                    Ordering::Greater => {
-                        same_index_vertex_groups.push(vec![vertex_vec[i]]);
-                        max_v_index = current_v_index;
-                    }
-                    Ordering::Equal => same_index_vertex_groups
-                        .last_mut()
-                        .unwrap()
-                        .push(vertex_vec[i]),
-                    Ordering::Less => {
-                        panic!("Error in setting accurate index: vertex_vec is not well sorted")
-                    }
-                }
-            }
-        }
 
         same_index_vertex_groups.retain(|vertex_group| vertex_group.len() > 1);
         same_index_vertex_groups
     }
 
-    fn cmp_vertices_for_accurate_index(
-        &mut self, v1_id: i32, v2_id: i32, vertex_neighbor_info_map: &HashMap<i32, Vec<i32>>,
-        visited_map: &mut HashMap<i32, bool>,
-=======
     fn cmp_vertices_for_accurate_index(
         &mut self, v1_id: ID, v2_id: ID, vertex_neighbor_info_map: &HashMap<ID, Vec<ID>>,
         visited_map: &mut HashMap<ID, bool>,
->>>>>>> 2b23adb1
     ) -> Ordering {
         // Return Equal if the Two Vertices Have the Same Index
         if v1_id == v2_id {
@@ -1149,11 +997,7 @@
                             .edges
                             .insert(new_pattern_edge.id, new_pattern_edge);
                     }
-<<<<<<< HEAD
-                    // Case that the extend edge's direction is In
-=======
                     // Case that the extend edge's direction is Incoming
->>>>>>> 2b23adb1
                     Direction::In => {
                         let new_pattern_edge = PatternEdge {
                             id: new_pattern.get_next_pattern_edge_id(),
@@ -1257,150 +1101,12 @@
     }
 }
 
-<<<<<<< HEAD
-/// Initialize a Pattern containing only one vertex from hte vertex's id and label
-impl From<(i32, i32)> for Pattern {
-    fn from((vertex_id, vertex_label): (i32, i32)) -> Pattern {
-        let vertex = PatternVertex {
-            id: vertex_id,
-            label: vertex_label,
-            index: 0,
-            connect_edges: BTreeMap::new(),
-            connect_vertices: BTreeMap::new(),
-            out_degree: 0,
-            in_degree: 0,
-        };
-        Pattern::from(vertex)
-    }
-}
-
-/// Initialze a Pattern from just a single Pattern Vertex
-impl From<PatternVertex> for Pattern {
-    fn from(vertex: PatternVertex) -> Pattern {
-        Pattern {
-            edges: BTreeMap::new(),
-            vertices: BTreeMap::from([(vertex.id, vertex.clone())]),
-            edge_label_map: BTreeMap::new(),
-            vertex_label_map: BTreeMap::from([(vertex.label, BTreeSet::from([vertex.id]))]),
-        }
-    }
-}
-
-// Initialize a Pattern from a vertor of Pattern Edges
-impl From<Vec<PatternEdge>> for Pattern {
-    fn from(edges: Vec<PatternEdge>) -> Pattern {
-        if edges.len() == 0 {
-            panic!(
-                "There should be at least one pattern edge to get a pattern. 
-                   To get a pattern with single vertex, it shoud call from Pattern Vertex"
-            )
-        }
-        let mut new_pattern = Pattern {
-            edges: BTreeMap::new(),
-            vertices: BTreeMap::new(),
-            edge_label_map: BTreeMap::new(),
-            vertex_label_map: BTreeMap::new(),
-        };
-        for edge in edges {
-            // Add the new Pattern Edge to the new Pattern
-            new_pattern.edges.insert(edge.id, edge);
-            let edge_set = new_pattern
-                .edge_label_map
-                .entry(edge.label)
-                .or_insert(BTreeSet::new());
-            edge_set.insert(edge.id);
-            // Add or update the start & end vertex to the new Pattern
-            match new_pattern.vertices.get_mut(&edge.start_v_id) {
-                // the start vertex existed, just update the connection info
-                Some(start_vertex) => {
-                    start_vertex
-                        .connect_edges
-                        .insert(edge.id, (edge.end_v_id, Direction::Out));
-                    let start_vertex_connect_vertices_vec = start_vertex
-                        .connect_vertices
-                        .entry(edge.end_v_id)
-                        .or_insert(Vec::new());
-                    start_vertex_connect_vertices_vec.push((edge.id, Direction::Out));
-                    start_vertex.out_degree += 1;
-                }
-                // the start vertex not existed, add to the new Pattern
-                None => {
-                    new_pattern.vertices.insert(
-                        edge.start_v_id,
-                        PatternVertex {
-                            id: edge.start_v_id,
-                            label: edge.start_v_label,
-                            index: 0,
-                            connect_edges: BTreeMap::from([(edge.id, (edge.end_v_id, Direction::Out))]),
-                            connect_vertices: BTreeMap::from([(
-                                edge.end_v_id,
-                                vec![(edge.id, Direction::Out)],
-                            )]),
-                            out_degree: 1,
-                            in_degree: 0,
-                        },
-                    );
-                    let vertex_set = new_pattern
-                        .vertex_label_map
-                        .entry(edge.start_v_label)
-                        .or_insert(BTreeSet::new());
-                    vertex_set.insert(edge.start_v_id);
-                }
-            }
-
-            // Add or update the end vertex to the new Pattern
-            match new_pattern.vertices.get_mut(&edge.end_v_id) {
-                // the end vertex existed, just update the connection info
-                Some(end_vertex) => {
-                    end_vertex
-                        .connect_edges
-                        .insert(edge.id, (edge.start_v_id, Direction::In));
-                    let end_vertex_connect_vertices_vec = end_vertex
-                        .connect_vertices
-                        .entry(edge.start_v_id)
-                        .or_insert(Vec::new());
-                    end_vertex_connect_vertices_vec.push((edge.id, Direction::In));
-                    end_vertex.in_degree += 1;
-                }
-                // the end vertex not existed, add the new Pattern
-                None => {
-                    new_pattern.vertices.insert(
-                        edge.end_v_id,
-                        PatternVertex {
-                            id: edge.end_v_id,
-                            label: edge.end_v_label,
-                            index: 0,
-                            connect_edges: BTreeMap::from([(edge.id, (edge.start_v_id, Direction::In))]),
-                            connect_vertices: BTreeMap::from([(
-                                edge.start_v_id,
-                                vec![(edge.id, Direction::In)],
-                            )]),
-                            out_degree: 0,
-                            in_degree: 1,
-                        },
-                    );
-                    let vertex_set = new_pattern
-                        .vertex_label_map
-                        .entry(edge.end_v_label)
-                        .or_insert(BTreeSet::new());
-                    vertex_set.insert(edge.end_v_id);
-                }
-            }
-        }
-        new_pattern
-    }
-}
-
-=======
->>>>>>> 2b23adb1
 #[cfg(test)]
 mod tests {
     use std::collections::{BTreeMap, HashMap};
     use std::fs::File;
 
     use ir_core::{plan::meta::Schema, JsonIO};
-<<<<<<< HEAD
-=======
     use rand::Rng;
 
     use super::Direction;
@@ -1410,517 +1116,7 @@
     use super::{ExtendEdge, ExtendStep};
     use crate::codec::*;
     use crate::ID;
-
-    /// The pattern looks like:
-    /// A <-> A
-    /// where <-> means two edges
-    /// A's label's id is 0
-    /// The edges's labels' id are both 0
-    /// The left A has id 0
-    /// The right A has id 1
-    fn build_pattern_case1() -> Pattern {
-        let pattern_vec = vec![
-            PatternEdge { id: 0, label: 0, start_v_id: 0, end_v_id: 1, start_v_label: 0, end_v_label: 0 },
-            PatternEdge { id: 1, label: 0, start_v_id: 1, end_v_id: 0, start_v_label: 0, end_v_label: 0 },
-        ];
-        Pattern::from(pattern_vec)
-    }
-
-    /// The pattern looks like:
-    ///         B
-    ///       /   \
-    ///      A <-> A
-    /// where <-> means two edges
-    /// A's label id is 0, B's label id is 1
-    /// The edges between two As have label id 0
-    /// The edges between A and B have label id 1
-    /// The left A has id 0
-    /// The right A has id 1
-    /// B has id 2
-    fn build_pattern_case2() -> Pattern {
-        let pattern_vec = vec![
-            PatternEdge { id: 0, label: 0, start_v_id: 0, end_v_id: 1, start_v_label: 0, end_v_label: 0 },
-            PatternEdge { id: 1, label: 0, start_v_id: 1, end_v_id: 0, start_v_label: 0, end_v_label: 0 },
-            PatternEdge { id: 2, label: 1, start_v_id: 0, end_v_id: 2, start_v_label: 0, end_v_label: 1 },
-            PatternEdge { id: 3, label: 1, start_v_id: 1, end_v_id: 2, start_v_label: 0, end_v_label: 1 },
-        ];
-        Pattern::from(pattern_vec)
-    }
-
-    /// The pattern looks like:
-    ///     B(2) -> B(3)
-    ///     |       |
-    ///     A(0) -> A(1)
-    /// where <-> means two edges
-    /// Vertex Label Map:
-    ///     A: 0, B: 1,
-    /// Edge Label Map:
-    ///     A-A: 0, A->B: 1, B-B: 2,
-    fn build_pattern_case3() -> Pattern {
-        let mut rng = rand::thread_rng();
-        let pattern_vec = vec![
-            PatternEdge {
-                id: rng.gen::<i32>(),
-                label: 0,
-                start_v_id: 0,
-                end_v_id: 1,
-                start_v_label: 0,
-                end_v_label: 0,
-            },
-            PatternEdge {
-                id: rng.gen::<i32>(),
-                label: 1,
-                start_v_id: 0,
-                end_v_id: 2,
-                start_v_label: 0,
-                end_v_label: 1,
-            },
-            PatternEdge {
-                id: rng.gen::<i32>(),
-                label: 1,
-                start_v_id: 1,
-                end_v_id: 3,
-                start_v_label: 0,
-                end_v_label: 1,
-            },
-            PatternEdge {
-                id: rng.gen::<i32>(),
-                label: 2,
-                start_v_id: 2,
-                end_v_id: 3,
-                start_v_label: 1,
-                end_v_label: 1,
-            },
-        ];
-        Pattern::from(pattern_vec)
-    }
-
-    /// The pattern looks like:
-    ///     B(2)  -> B(3)
-    ///     |        |
-    ///     A(0) <-> A(1)
-    /// where <-> means two edges
-    /// Vertex Label Map:
-    ///     A: 0, B: 1,
-    /// Edge Label Map:
-    ///     A-A: 0, A->B: 1, B-B: 2,
-    fn build_pattern_case4() -> Pattern {
-        let mut rng = rand::thread_rng();
-        let pattern_vec = vec![
-            PatternEdge {
-                id: rng.gen::<i32>(),
-                label: 0,
-                start_v_id: 0,
-                end_v_id: 1,
-                start_v_label: 0,
-                end_v_label: 0,
-            },
-            PatternEdge {
-                id: rng.gen::<i32>(),
-                label: 0,
-                start_v_id: 1,
-                end_v_id: 0,
-                start_v_label: 0,
-                end_v_label: 0,
-            },
-            PatternEdge {
-                id: rng.gen::<i32>(),
-                label: 1,
-                start_v_id: 0,
-                end_v_id: 2,
-                start_v_label: 0,
-                end_v_label: 1,
-            },
-            PatternEdge {
-                id: rng.gen::<i32>(),
-                label: 1,
-                start_v_id: 1,
-                end_v_id: 3,
-                start_v_label: 0,
-                end_v_label: 1,
-            },
-            PatternEdge {
-                id: rng.gen::<i32>(),
-                label: 2,
-                start_v_id: 2,
-                end_v_id: 3,
-                start_v_label: 1,
-                end_v_label: 1,
-            },
-        ];
-        Pattern::from(pattern_vec)
-    }
-
-    /// The pattern looks like
-    ///         A(0) -> B(0)    A(1) <-> A(2)
-    ///         |               |
-    /// C(0) -> B(1) <- A(3) -> B(2) <- C(1) <- D(0)
-    ///         |
-    ///         C(2)
-    /// where <-> means bidirectional edges
-    /// Vertex Label Map
-    ///     A: 3, B: 2, C: 1, D: 0
-    /// Edge Label Map:
-    ///     A-A: 20, A-B: 30, B-C: 15, C-D: 5
-    fn build_pattern_case5() -> Pattern {
-        let mut rng = rand::thread_rng();
-        let label_a = 3;
-        let label_b = 2;
-        let label_c = 1;
-        let label_d = 0;
-        let id_vec_a: Vec<i32> = vec![100, 200, 300, 400];
-        let id_vec_b: Vec<i32> = vec![10, 20, 30];
-        let id_vec_c: Vec<i32> = vec![1, 2, 3];
-        let id_vec_d: Vec<i32> = vec![1000];
-        let pattern_vec = vec![
-            PatternEdge {
-                id: rng.gen::<i32>(),
-                label: 15,
-                start_v_id: id_vec_c[0],
-                end_v_id: id_vec_b[1],
-                start_v_label: label_c,
-                end_v_label: label_b,
-            },
-            PatternEdge {
-                id: rng.gen::<i32>(),
-                label: 30,
-                start_v_id: id_vec_a[0],
-                end_v_id: id_vec_b[1],
-                start_v_label: label_a,
-                end_v_label: label_b,
-            },
-            PatternEdge {
-                id: rng.gen::<i32>(),
-                label: 15,
-                start_v_id: id_vec_c[2],
-                end_v_id: id_vec_b[1],
-                start_v_label: label_c,
-                end_v_label: label_b,
-            },
-            PatternEdge {
-                id: rng.gen::<i32>(),
-                label: 30,
-                start_v_id: id_vec_a[0],
-                end_v_id: id_vec_b[0],
-                start_v_label: label_a,
-                end_v_label: label_b,
-            },
-            PatternEdge {
-                id: rng.gen::<i32>(),
-                label: 30,
-                start_v_id: id_vec_a[3],
-                end_v_id: id_vec_b[1],
-                start_v_label: label_a,
-                end_v_label: label_b,
-            },
-            PatternEdge {
-                id: rng.gen::<i32>(),
-                label: 30,
-                start_v_id: id_vec_a[3],
-                end_v_id: id_vec_b[2],
-                start_v_label: label_a,
-                end_v_label: label_b,
-            },
-            PatternEdge {
-                id: rng.gen::<i32>(),
-                label: 30,
-                start_v_id: id_vec_a[1],
-                end_v_id: id_vec_b[2],
-                start_v_label: label_a,
-                end_v_label: label_b,
-            },
-            PatternEdge {
-                id: rng.gen::<i32>(),
-                label: 20,
-                start_v_id: id_vec_a[1],
-                end_v_id: id_vec_a[2],
-                start_v_label: label_a,
-                end_v_label: label_a,
-            },
-            PatternEdge {
-                id: rng.gen::<i32>(),
-                label: 20,
-                start_v_id: id_vec_a[2],
-                end_v_id: id_vec_a[1],
-                start_v_label: label_a,
-                end_v_label: label_a,
-            },
-            PatternEdge {
-                id: rng.gen::<i32>(),
-                label: 15,
-                start_v_id: id_vec_c[1],
-                end_v_id: id_vec_b[2],
-                start_v_label: label_c,
-                end_v_label: label_b,
-            },
-            PatternEdge {
-                id: rng.gen::<i32>(),
-                label: 5,
-                start_v_id: id_vec_d[0],
-                end_v_id: id_vec_c[1],
-                start_v_label: label_d,
-                end_v_label: label_c,
-            },
-        ];
-        Pattern::from(pattern_vec)
-    }
-
-    /// Test Cases for Index Ranking
-    fn build_pattern_index_ranking_case1() -> (Pattern, HashMap<String, i32>) {
-        let mut rng = rand::thread_rng();
-        let mut vertex_label_map: HashMap<String, i32> = HashMap::new();
-        let mut vertex_id_map: HashMap<String, i32> = HashMap::new();
-        let mut edge_label_map: HashMap<String, i32> = HashMap::new();
-        edge_label_map.insert(String::from("A->A"), rng.gen::<i32>());
-        edge_label_map.insert(String::from("A->B"), rng.gen::<i32>());
-        vertex_label_map.insert(String::from("A"), rng.gen::<i32>());
-        vertex_id_map.insert(String::from("A0"), rng.gen::<i32>());
-        vertex_id_map.insert(String::from("A1"), rng.gen::<i32>());
-        let pattern_vec = vec![PatternEdge {
-            id: rng.gen::<i32>(),
-            label: *edge_label_map.get("A->A").unwrap(),
-            start_v_id: *vertex_id_map.get("A0").unwrap(),
-            end_v_id: *vertex_id_map.get("A1").unwrap(),
-            start_v_label: *vertex_label_map.get("A").unwrap(),
-            end_v_label: *vertex_label_map.get("A").unwrap(),
-        }];
-        (Pattern::from(pattern_vec), vertex_id_map)
-    }
-
-    fn build_pattern_index_ranking_case2() -> (Pattern, HashMap<String, i32>) {
-        let mut rng = rand::thread_rng();
-        let mut vertex_label_map: HashMap<String, i32> = HashMap::new();
-        let mut vertex_id_map: HashMap<String, i32> = HashMap::new();
-        let mut edge_label_map: HashMap<String, i32> = HashMap::new();
-        edge_label_map.insert(String::from("A->A"), rng.gen::<i32>());
-        edge_label_map.insert(String::from("A->B"), rng.gen::<i32>());
-        vertex_label_map.insert(String::from("A"), rng.gen::<i32>());
-        vertex_id_map.insert(String::from("A0"), rng.gen::<i32>());
-        vertex_id_map.insert(String::from("A1"), rng.gen::<i32>());
-        let pattern_vec = vec![
-            PatternEdge {
-                id: rng.gen::<i32>(),
-                label: *edge_label_map.get("A->A").unwrap(),
-                start_v_id: *vertex_id_map.get("A0").unwrap(),
-                end_v_id: *vertex_id_map.get("A1").unwrap(),
-                start_v_label: *vertex_label_map.get("A").unwrap(),
-                end_v_label: *vertex_label_map.get("A").unwrap(),
-            },
-            PatternEdge {
-                id: rng.gen::<i32>(),
-                label: *edge_label_map.get("A->A").unwrap(),
-                start_v_id: *vertex_id_map.get("A1").unwrap(),
-                end_v_id: *vertex_id_map.get("A0").unwrap(),
-                start_v_label: *vertex_label_map.get("A").unwrap(),
-                end_v_label: *vertex_label_map.get("A").unwrap(),
-            },
-        ];
-        (Pattern::from(pattern_vec), vertex_id_map)
-    }
-
-    fn build_pattern_index_ranking_case3() -> (Pattern, HashMap<String, i32>) {
-        let mut rng = rand::thread_rng();
-        let mut vertex_label_map: HashMap<String, i32> = HashMap::new();
-        let mut vertex_id_map: HashMap<String, i32> = HashMap::new();
-        let mut edge_label_map: HashMap<String, i32> = HashMap::new();
-        edge_label_map.insert(String::from("A->A"), rng.gen::<i32>());
-        edge_label_map.insert(String::from("A->B"), rng.gen::<i32>());
-        vertex_label_map.insert(String::from("A"), rng.gen::<i32>());
-        vertex_label_map.insert(String::from("B"), rng.gen::<i32>());
-        vertex_id_map.insert(String::from("A0"), rng.gen::<i32>());
-        vertex_id_map.insert(String::from("A1"), rng.gen::<i32>());
-        vertex_id_map.insert(String::from("B0"), rng.gen::<i32>());
-        let pattern_vec = vec![
-            PatternEdge {
-                id: rng.gen::<i32>(),
-                label: *edge_label_map.get("A->A").unwrap(),
-                start_v_id: *vertex_id_map.get("A0").unwrap(),
-                end_v_id: *vertex_id_map.get("A1").unwrap(),
-                start_v_label: *vertex_label_map.get("A").unwrap(),
-                end_v_label: *vertex_label_map.get("A").unwrap(),
-            },
-            PatternEdge {
-                id: rng.gen::<i32>(),
-                label: *edge_label_map.get("A->B").unwrap(),
-                start_v_id: *vertex_id_map.get("A0").unwrap(),
-                end_v_id: *vertex_id_map.get("B0").unwrap(),
-                start_v_label: *vertex_label_map.get("A").unwrap(),
-                end_v_label: *vertex_label_map.get("B").unwrap(),
-            },
-        ];
-        (Pattern::from(pattern_vec), vertex_id_map)
-    }
-
-    fn build_pattern_index_ranking_case4() -> (Pattern, HashMap<String, i32>) {
-        let mut rng = rand::thread_rng();
-        let mut vertex_label_map: HashMap<String, i32> = HashMap::new();
-        let mut vertex_id_map: HashMap<String, i32> = HashMap::new();
-        let mut edge_label_map: HashMap<String, i32> = HashMap::new();
-        edge_label_map.insert(String::from("A->A"), rng.gen::<i32>());
-        edge_label_map.insert(String::from("A->B"), rng.gen::<i32>());
-        vertex_label_map.insert(String::from("A"), rng.gen::<i32>());
-        vertex_label_map.insert(String::from("B"), rng.gen::<i32>());
-        vertex_id_map.insert(String::from("A0"), rng.gen::<i32>());
-        vertex_id_map.insert(String::from("A1"), rng.gen::<i32>());
-        vertex_id_map.insert(String::from("A2"), rng.gen::<i32>());
-        let pattern_vec = vec![
-            PatternEdge {
-                id: rng.gen::<i32>(),
-                label: *edge_label_map.get("A->A").unwrap(),
-                start_v_id: *vertex_id_map.get("A0").unwrap(),
-                end_v_id: *vertex_id_map.get("A1").unwrap(),
-                start_v_label: *vertex_label_map.get("A").unwrap(),
-                end_v_label: *vertex_label_map.get("A").unwrap(),
-            },
-            PatternEdge {
-                id: rng.gen::<i32>(),
-                label: *edge_label_map.get("A->A").unwrap(),
-                start_v_id: *vertex_id_map.get("A0").unwrap(),
-                end_v_id: *vertex_id_map.get("A2").unwrap(),
-                start_v_label: *vertex_label_map.get("A").unwrap(),
-                end_v_label: *vertex_label_map.get("A").unwrap(),
-            },
-            PatternEdge {
-                id: rng.gen::<i32>(),
-                label: *edge_label_map.get("A->A").unwrap(),
-                start_v_id: *vertex_id_map.get("A2").unwrap(),
-                end_v_id: *vertex_id_map.get("A0").unwrap(),
-                start_v_label: *vertex_label_map.get("A").unwrap(),
-                end_v_label: *vertex_label_map.get("A").unwrap(),
-            },
-        ];
-        (Pattern::from(pattern_vec), vertex_id_map)
-    }
-
-    fn build_pattern_index_ranking_case5() -> (Pattern, HashMap<String, i32>) {
-        let mut rng = rand::thread_rng();
-        let mut vertex_label_map: HashMap<String, i32> = HashMap::new();
-        let mut vertex_id_map: HashMap<String, i32> = HashMap::new();
-        let mut edge_label_map: HashMap<String, i32> = HashMap::new();
-        edge_label_map.insert(String::from("A->A"), rng.gen::<i32>());
-        edge_label_map.insert(String::from("A->B"), rng.gen::<i32>());
-        vertex_label_map.insert(String::from("A"), rng.gen::<i32>());
-        vertex_label_map.insert(String::from("B"), rng.gen::<i32>());
-        vertex_id_map.insert(String::from("A0"), rng.gen::<i32>());
-        vertex_id_map.insert(String::from("A1"), rng.gen::<i32>());
-        vertex_id_map.insert(String::from("A2"), rng.gen::<i32>());
-        let pattern_vec = vec![
-            PatternEdge {
-                id: rng.gen::<i32>(),
-                label: *edge_label_map.get("A->A").unwrap(),
-                start_v_id: *vertex_id_map.get("A0").unwrap(),
-                end_v_id: *vertex_id_map.get("A1").unwrap(),
-                start_v_label: *vertex_label_map.get("A").unwrap(),
-                end_v_label: *vertex_label_map.get("A").unwrap(),
-            },
-            PatternEdge {
-                id: rng.gen::<i32>(),
-                label: *edge_label_map.get("A->A").unwrap(),
-                start_v_id: *vertex_id_map.get("A1").unwrap(),
-                end_v_id: *vertex_id_map.get("A2").unwrap(),
-                start_v_label: *vertex_label_map.get("A").unwrap(),
-                end_v_label: *vertex_label_map.get("A").unwrap(),
-            },
-            PatternEdge {
-                id: rng.gen::<i32>(),
-                label: *edge_label_map.get("A->A").unwrap(),
-                start_v_id: *vertex_id_map.get("A2").unwrap(),
-                end_v_id: *vertex_id_map.get("A0").unwrap(),
-                start_v_label: *vertex_label_map.get("A").unwrap(),
-                end_v_label: *vertex_label_map.get("A").unwrap(),
-            },
-        ];
-        (Pattern::from(pattern_vec), vertex_id_map)
-    }
-
-    fn build_pattern_index_ranking_case6() -> (Pattern, HashMap<String, i32>) {
-        let mut rng = rand::thread_rng();
-        let mut vertex_label_map: HashMap<String, i32> = HashMap::new();
-        let mut vertex_id_map: HashMap<String, i32> = HashMap::new();
-        let mut edge_label_map: HashMap<String, i32> = HashMap::new();
-        edge_label_map.insert(String::from("A->A"), rng.gen::<i32>());
-        edge_label_map.insert(String::from("A->B"), rng.gen::<i32>());
-        edge_label_map.insert(String::from("B->A"), rng.gen::<i32>());
-        vertex_label_map.insert(String::from("A"), rng.gen::<i32>());
-        vertex_label_map.insert(String::from("B"), rng.gen::<i32>());
-        vertex_id_map.insert(String::from("A0"), rng.gen::<i32>());
-        vertex_id_map.insert(String::from("A1"), rng.gen::<i32>());
-        vertex_id_map.insert(String::from("B0"), rng.gen::<i32>());
-        let pattern_vec = vec![
-            PatternEdge {
-                id: rng.gen::<i32>(),
-                label: *edge_label_map.get("A->A").unwrap(),
-                start_v_id: *vertex_id_map.get("A0").unwrap(),
-                end_v_id: *vertex_id_map.get("A1").unwrap(),
-                start_v_label: *vertex_label_map.get("A").unwrap(),
-                end_v_label: *vertex_label_map.get("A").unwrap(),
-            },
-            PatternEdge {
-                id: rng.gen::<i32>(),
-                label: *edge_label_map.get("A->A").unwrap(),
-                start_v_id: *vertex_id_map.get("A1").unwrap(),
-                end_v_id: *vertex_id_map.get("A0").unwrap(),
-                start_v_label: *vertex_label_map.get("A").unwrap(),
-                end_v_label: *vertex_label_map.get("A").unwrap(),
-            },
-            PatternEdge {
-                id: rng.gen::<i32>(),
-                label: *edge_label_map.get("A->B").unwrap(),
-                start_v_id: *vertex_id_map.get("A1").unwrap(),
-                end_v_id: *vertex_id_map.get("B0").unwrap(),
-                start_v_label: *vertex_label_map.get("A").unwrap(),
-                end_v_label: *vertex_label_map.get("B").unwrap(),
-            },
-            PatternEdge {
-                id: rng.gen::<i32>(),
-                label: *edge_label_map.get("B->A").unwrap(),
-                start_v_id: *vertex_id_map.get("B0").unwrap(),
-                end_v_id: *vertex_id_map.get("A0").unwrap(),
-                start_v_label: *vertex_label_map.get("B").unwrap(),
-                end_v_label: *vertex_label_map.get("A").unwrap(),
-            },
-        ];
-        (Pattern::from(pattern_vec), vertex_id_map)
-    }
-
-    /// The extend step looks like:
-    ///         B
-    ///       /   \
-    ///      A     A
-    /// The left A has label id 0 and index 0
-    /// The right A also has label id 0 and index 0, the two A's are equivalent
-    /// The target vertex is B with label id 1
-    /// The two extend edges are both with edge id 1
-    /// pattern_case1 + extend_step_case1 = pattern_case2
-    fn build_extend_step_case1() -> ExtendStep {
-        let extend_edge1 = ExtendEdge::new(0, 0, 1, Direction::Out);
-        let extend_edge2 = extend_edge1.clone();
-        ExtendStep::from((1, vec![extend_edge1, extend_edge2]))
-    }
-
-    fn get_modern_pattern_meta() -> PatternMeta {
-        let modern_schema_file = match File::open("resource/modern_schema.json") {
-            Ok(file) => file,
-            Err(_) => File::open("catalogue/resource/modern_schema.json").unwrap(),
-        };
-        let modern_schema = Schema::from_json(modern_schema_file).unwrap();
-        PatternMeta::from(modern_schema)
-    }
-
-    /// Pattern from modern schema file
-    /// Person only Pattern
-    fn build_modern_pattern_case1() -> Pattern {
-        Pattern::from((0, 0))
-    }
-
-    /// Software only Pattern
-    fn build_modern_pattern_case2() -> Pattern {
-        Pattern::from((0, 1))
-    }
->>>>>>> 2b23adb1
-
     use crate::test_cases::*;
-    use crate::Direction;
 
     /// Test whether the structure of pattern_case1 is the same as our previous description
     #[test]
@@ -2542,10 +1738,10 @@
     fn set_initial_index_case5() {
         let mut pattern = build_pattern_case5();
         pattern.set_initial_index();
-        let id_vec_a: Vec<i32> = vec![100, 200, 300, 400];
-        let id_vec_b: Vec<i32> = vec![10, 20, 30];
-        let id_vec_c: Vec<i32> = vec![1, 2, 3];
-        let id_vec_d: Vec<i32> = vec![1000];
+        let id_vec_a: Vec<ID> = vec![100, 200, 300, 400];
+        let id_vec_b: Vec<ID> = vec![10, 20, 30];
+        let id_vec_c: Vec<ID> = vec![1, 2, 3];
+        let id_vec_d: Vec<ID> = vec![1000];
         let vertices = pattern.get_vertices();
         // A
         assert_eq!(vertices.get(&id_vec_a[0]).unwrap().get_index(), 1);
@@ -2609,10 +1805,10 @@
     fn set_accurate_index_case5() {
         let mut pattern = build_pattern_case5();
         pattern.index_ranking();
-        let id_vec_a: Vec<i32> = vec![100, 200, 300, 400];
-        let id_vec_b: Vec<i32> = vec![10, 20, 30];
-        let id_vec_c: Vec<i32> = vec![1, 2, 3];
-        let id_vec_d: Vec<i32> = vec![1000];
+        let id_vec_a: Vec<ID> = vec![100, 200, 300, 400];
+        let id_vec_b: Vec<ID> = vec![10, 20, 30];
+        let id_vec_c: Vec<ID> = vec![1, 2, 3];
+        let id_vec_d: Vec<ID> = vec![1000];
         let vertices = pattern.get_vertices();
         // A
         assert_eq!(vertices.get(&id_vec_a[0]).unwrap().get_index(), 1);
