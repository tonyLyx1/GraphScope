--- conflicted
+++ resolved
@@ -13,17 +13,9 @@
 //! See the License for the specific language governing permissions and
 //! limitations under the License.
 
-<<<<<<< HEAD
-use std::collections::BTreeMap;
-use crate::pattern::*;
-use crate::encoder::*;
-use crate::codec::{Encode, Decode};
-use ascii::{AsciiString};
-=======
 use std::collections::{BTreeMap, VecDeque};
 
 use super::pattern::Direction;
->>>>>>> eafa4392
 
 #[derive(Debug, Clone, Copy, PartialEq)]
 pub struct ExtendEdge {
@@ -33,40 +25,6 @@
     dir: Direction,
 }
 
-<<<<<<< HEAD
-#[derive(Debug, Clone)]
-pub struct ExtendStep {
-    // pattern: &Pattern,
-    target_v_label: u64,
-    // extend edges are classified by their start_v_labels and start_v_indices
-    extend_edges: BTreeMap<(u64, u64), Vec<ExtendEdge>>,
-}
-
-impl ExtendStep {
-    /// ### Compute the index of target vertex based on Qk-1
-    pub fn get_target_v_index(&self) -> u64 {
-        let target_v_index = 0;
-        target_v_index
-    }
-
-    /// ### Getter of target_v_label
-    pub fn get_target_v_label(&self) -> u64 {
-        self.target_v_label
-    }
-
-    /// ### Getter of extend_edges reference
-    pub fn get_extend_edges(&self) -> &BTreeMap<(u64, u64), Vec<ExtendEdge>> {
-        &self.extend_edges
-    }
-}
-
-impl From<(u64, Vec<ExtendEdge>)> for ExtendStep {
-    fn from((target_v_label, edges): (u64, Vec<ExtendEdge>)) -> ExtendStep {
-        let mut new_extend_step = ExtendStep {
-            target_v_label,
-            extend_edges: BTreeMap::new()
-        };
-=======
 impl ExtendEdge {
     pub fn new(start_v_label: i32, start_v_index: i32, edge_label: i32, dir: Direction) -> ExtendEdge {
         ExtendEdge { start_v_label, start_v_index, edge_label, dir }
@@ -96,10 +54,19 @@
     pub extend_edges: BTreeMap<(i32, i32), Vec<ExtendEdge>>,
 }
 
+impl ExtendStep {
+    pub fn get_target_v_label(&self) -> i32 {
+        self.target_v_label
+    }
+
+    pub fn get_extend_edges(&self) -> &BTreeMap<(i32, i32), Vec<ExtendEdge>> {
+        &self.extend_edges
+    }
+}
+
 impl From<(i32, Vec<ExtendEdge>)> for ExtendStep {
     fn from((target_v_label, edges): (i32, Vec<ExtendEdge>)) -> ExtendStep {
         let mut new_extend_step = ExtendStep { target_v_label, extend_edges: BTreeMap::new() };
->>>>>>> eafa4392
         for edge in edges {
             let edge_vec = new_extend_step
                 .extend_edges
@@ -111,9 +78,6 @@
     }
 }
 
-<<<<<<< HEAD
-// Unit Test
-=======
 pub fn get_subsets<T: Clone>(origin_vec: Vec<T>) -> Vec<Vec<T>> {
     let n = origin_vec.len();
     let mut set_collections = Vec::with_capacity((2 as usize).pow(n as u32));
@@ -133,11 +97,9 @@
     set_collections
 }
 
->>>>>>> eafa4392
 #[cfg(test)]
 mod tests {
     use crate::pattern::*;
-    use crate::encoder::*;
     use crate::extend_step::*;
 
     fn build_extend_step_case1() -> ExtendStep {
